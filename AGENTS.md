--- conflicted
+++ resolved
@@ -102,14 +102,8 @@
 | `pip` | USD/JPY の 1 pip は 0.01。入力/出力とも pip 単位を明記する。 |
 | `point` | 0.001。OANDA REST 価格の丸め単位。 |
 | `lot` | 1 lot = 100,000 units。`units = round(lot * 100000)`。 |
-<<<<<<< HEAD
-| `pocket` | `micro` = 短期テクニカル、`macro` = レジーム/ニュース、`scalp` = 超短期・ボラ依存スキャル。口座資金を `pocket_ratio` で按分。 |
-| `weight_macro` | 0.0〜1.0。`pocket_macro = pocket_total * weight_macro` を意味する。 |
-| `weight_scalp` | 0.0〜1.0。`pocket_scalp = pocket_total * weight_scalp`、残りが micro に配分される。 |
-=======
 | `pocket` | `micro` = 短期テクニカル、`macro` = レジーム/ニュース。口座資金を `pocket_ratio` で按分。 |
 | `weight_macro` | 0.0〜1.0。`pocket_macro = pocket_total * weight_macro` を意味する（運用では Macro を最大 30% に制限）。 |
->>>>>>> 91a5739f
 
 - `price_from_pips("BUY", entry, sl_pips)` = `entry - sl_pips * 0.01` を `round(price, 3)`。
 - `price_from_pips("SELL", entry, sl_pips)` = `entry + sl_pips * 0.01` を `round(price, 3)`。
@@ -264,11 +258,7 @@
 
 ### 6.1 リスク計算とロット配分
 
-<<<<<<< HEAD
-- `pocket_equity = account_equity * pocket_ratio`。`pocket_ratio` は `weight_macro` / `weight_scalp` と `pocket` 固有の上限 (`micro<=0.6`, `macro<=0.8`, `scalp<=0.25`) を掛け合わせる。
-=======
 - `pocket_equity = account_equity * pocket_ratio`。`pocket_ratio` は `weight_macro` と `pocket` 固有の上限 (`micro<=0.6`, `macro<=0.3`) を掛け合わせる。
->>>>>>> 91a5739f
 - 1 トレードの許容損失は `risk_pct = 0.02`。`risk_amount = pocket_equity * risk_pct`。
 - USD/JPY の 1 lot 当たり pip 価値は 1000 JPY。従って `lot = min(MAX_LOT, round(risk_amount / (sl_pips * 1000), 3))`。
 - `units = int(round(lot * 100000))`。`abs(units) < 1000` はノイズ扱いで発注しない。
@@ -459,47 +449,6 @@
 - `scripts/deploy_to_vm.sh` は `-K <SA_KEYFILE> / -A <SA_ACCOUNT>` を受け取り、Compute/IAP/OS Login を SA で実行可能。
 - 必須ロール例: `roles/compute.osAdminLogin`, `roles/compute.instanceAdmin.v1`, （IAP利用時）`roles/iap.tunnelResourceAccessor`。
 
-<<<<<<< HEAD
-- 接続（外部 IP なし / IAP 経由）
-  - `gcloud compute ssh fx-trader-vm \
-    --project quantrabbit --zone asia-northeast1-b \
-    --tunnel-through-iap \
-    --ssh-key-file ~/.ssh/gcp_oslogin_quantrabbit`
-
-- トラブルシュート
-  - `Permission denied (publickey)` の典型:
-    - OS Login が有効か: `enable-oslogin=TRUE`（プロジェクト/インスタンス）
-    - IAM に osLogin 権限があるか
-    - OS Login に公開鍵が登録されているか（TTL 期限切れに注意）
-    - `gcloud compute ssh ... --ssh-key-file` で鍵を明示
-    - 詳細: `gcloud compute ssh ... --troubleshoot`
-  - 組織ポリシー `compute.requireOsLogin` が強制の場合、メタデータ鍵は使えません。
-
-- 代替（OS Login を使わない場合）
-  - OS Login を無効化: `... add-metadata ... --metadata enable-oslogin=FALSE`
-  - 公開鍵をメタデータに登録: `--metadata-from-file ssh-keys=ssh-keys.txt`
-  - ただしセキュリティ・運用上 OS Login 利用を推奨。
-
-### 10.3 常時アクセス（IAP + OS Login ベースライン）
-
-「毎回アカウントを有効化」せずに運用できるよう、以下を一度セットアップしておく。
-
-- 必要ロール（プロジェクト単位で付与）
-  - `roles/compute.osAdminLogin`（OS Login + sudo）
-  - `roles/iap.tunnelResourceAccessor`（IAP 経由 SSH）
-  - `roles/compute.viewer`（`compute.instances.get` などの参照権限）
-    - 代替: 管理者は `roles/compute.instanceAdmin.v1` でも可
-- インスタンス/プロジェクト メタデータ
-  - `enable-oslogin=TRUE` を有効化（既定推奨）
-- OS Login 用 SSH 鍵の登録（30 日 TTL）
-  - `ssh-keygen -t ed25519 -f ~/.ssh/gcp_oslogin_quantrabbit -N '' -C 'oslogin-qr'`
-  - `gcloud compute os-login ssh-keys add --key-file ~/.ssh/gcp_oslogin_quantrabbit.pub --ttl 30d`
-- 動作確認（IAP 経由）
-  - `gcloud compute ssh fx-trader-vm --project=quantrabbit --zone=asia-northeast1-a \
-     --tunnel-through-iap --ssh-key-file ~/.ssh/gcp_oslogin_quantrabbit --command "sudo -n true && echo SUDO_OK"`
-
-上記が整っていれば、日常運用で追加の「アカウント有効化」作業は不要。`scripts/vm.sh` でデプロイ・ログ確認・DB 照会を実施できる。
-=======
 ### 10.3 クイックコマンド（quantrabbit 固定）
 
 ```bash
@@ -601,5 +550,4 @@
 運用メモ
 - `docs/TASKS.md` は頻繁に更新されるため、コミットメッセージに `[Task:<ID>]` を含めて追跡性を確保する。
 - 1 ファイル = 1 PR の原則は維持するが、台帳更新（`docs/TASKS.md`）は同時反映可。
-- 自動チューニング関連 ToDo は引き続き `docs/autotune_taskboard.md` に追記し、完了後は同ファイル内で状態をアーカイブする。
->>>>>>> 91a5739f
+- 自動チューニング関連 ToDo は引き続き `docs/autotune_taskboard.md` に追記し、完了後は同ファイル内で状態をアーカイブする。