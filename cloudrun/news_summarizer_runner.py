import os
import json
import base64
import logging
import datetime
from flask import Flask, request, abort
from google.cloud import storage
import openai
import requests

openai.api_key = os.environ.get("OPENAI_API_KEY")
BUCKET = os.environ["BUCKET"]  # Fail fast if unset

app = Flask(__name__)
storage_client = storage.Client()
bucket = storage_client.bucket(BUCKET)


def _normalize_result(res: object) -> dict:
    """Return dict with keys 'summary' (str) and 'sentiment' (int)."""
    if isinstance(res, str):
        return {"summary": res.strip(), "sentiment": 0}
    if not isinstance(res, dict):
        return {"summary": str(res).strip(), "sentiment": 0}

    summary = res.get("summary") or res.get("要約") or res.get("title") or ""
    sentiment = res.get("sentiment") or res.get("impact") or 0
    try:
        sentiment = int(sentiment)
    except Exception:
        sentiment = 0
    return {"summary": summary.strip(), "sentiment": sentiment}


def summarize(text: str) -> dict:
    """GPT‑4o‑mini summarizer → return dict {summary, sentiment}"""
    try:
        # Test direct HTTP connection to OpenAI API endpoint
        test_url = "https://api.openai.com/v1/models"
        headers = {"Authorization": f"Bearer {openai.api_key}"}
        test_response = requests.get(test_url, headers=headers, timeout=10)
        logging.info(f"OpenAI API test response status: {test_response.status_code}")
        logging.info(f"OpenAI API test response body: {test_response.text[:200]}")
    except requests.exceptions.RequestException as e:
        logging.error(f"OpenAI API direct connection test failed: {e}")

    prompt = (
        "以下のニュース本文を最大120字で日本語要約し、"
        "USD/JPYへのインパクトを -2〜+2 の整数で付与し "
        "次の JSON 形式で返してください。\n"
<<<<<<< HEAD
        '{"summary":"...", "sentiment":-2〜+2}\n' 
        "### 原文\n" + text[:1500]
=======
        '{"summary":"...", "sentiment":-2〜+2}\n'
        "### 原文\n" + text[:1500]
    )
    resp = openai.chat.completions.create(
        model="gpt-4o-mini",
        response_format={"type": "json_object"},
        temperature=0.3,
        messages=[
            {
                "role": "system",
                "content": "あなたは金融ニュースの要約アシスタントです。",
            },
            {"role": "user", "content": prompt},
        ],
        max_tokens=120,
>>>>>>> 89943382
    )
    try:
        resp = openai.chat.completions.create(
            model="gpt-4o-mini",
            response_format={"type": "json_object"},
            temperature=0.3,
            messages=[
                {
                    "role": "system",
                    "content": "あなたは金融ニュースの要約アシスタントです。",
                },
                {"role": "user", "content": prompt},
            ],
            max_tokens=120,
        )
    except openai.APIConnectionError as e:
        logging.error(f"OpenAI API connection error: {e}")
        return {"summary": "", "sentiment": 0} # Return empty result on connection error
    except openai.RateLimitError as e:
        logging.error(f"OpenAI API rate limit exceeded: {e}")
        return {"summary": "", "sentiment": 0} # Return empty result on rate limit error
    except openai.APIStatusError as e:
        logging.error(f"OpenAI API status error: {e.status_code} - {e.response}")
        return {"summary": "", "sentiment": 0} # Return empty result on API status error
    except Exception as e:
        logging.error(f"An unexpected error occurred with OpenAI API: {e}")
        return {"summary": "", "sentiment": 0} # Return empty result on other errors

    try:
        data = json.loads(resp.choices[0].message.content)
        data = _normalize_result(data)
    except Exception:
        data = _normalize_result(resp.choices[0].message.content.strip())
    return data


@app.route("/", methods=["POST"])
def ingest():
    envelope = json.loads(request.data)
    if not envelope or "message" not in envelope:
        logging.error("Invalid Pub/Sub message")
        return abort(400)

    msg = envelope["message"]
    attrs = msg.get("attributes", {})
    object_name = attrs.get("objectId")
    # Pub/Sub push without attributes? — fall back to decoding the data field
    if not object_name and "data" in msg:
        try:
            decoded = json.loads(base64.b64decode(msg["data"]))
            object_name = decoded.get("name", "")
        except Exception:
            object_name = ""

    if not object_name.startswith("raw/"):
        return "skip", 200  # heartbeat or non‑raw

    # download raw news
    blob = bucket.blob(object_name)
    raw_text = blob.download_as_text()
    try:
        raw = json.loads(raw_text)
    except json.JSONDecodeError:
        raw = {"body": raw_text}

    result = summarize(raw.get("title", "") + "\n" + raw.get("body", ""))

    summary_blob = bucket.blob(object_name.replace("raw/", "summary/", 1))
    payload = {
        "uid": raw.get("uid", object_name),
        "ts_utc": datetime.datetime.utcnow().isoformat(timespec="seconds"),
        "summary": result["summary"],
        "sentiment": int(result.get("sentiment", 0) or 0),
        "horizon": "short",
        "pair_bias": "USD/JPY",
    }
    summary_blob.upload_from_string(
        json.dumps(payload),
        content_type="application/json",
    )
    logging.info("summarized %s", object_name)
    return "OK", 200



if __name__ == "__main__":
    app.run(host="0.0.0.0", port=int(os.environ.get("PORT", 8080)))<|MERGE_RESOLUTION|>--- conflicted
+++ resolved
@@ -48,26 +48,8 @@
         "以下のニュース本文を最大120字で日本語要約し、"
         "USD/JPYへのインパクトを -2〜+2 の整数で付与し "
         "次の JSON 形式で返してください。\n"
-<<<<<<< HEAD
-        '{"summary":"...", "sentiment":-2〜+2}\n' 
-        "### 原文\n" + text[:1500]
-=======
         '{"summary":"...", "sentiment":-2〜+2}\n'
         "### 原文\n" + text[:1500]
-    )
-    resp = openai.chat.completions.create(
-        model="gpt-4o-mini",
-        response_format={"type": "json_object"},
-        temperature=0.3,
-        messages=[
-            {
-                "role": "system",
-                "content": "あなたは金融ニュースの要約アシスタントです。",
-            },
-            {"role": "user", "content": prompt},
-        ],
-        max_tokens=120,
->>>>>>> 89943382
     )
     try:
         resp = openai.chat.completions.create(
@@ -102,6 +84,7 @@
     except Exception:
         data = _normalize_result(resp.choices[0].message.content.strip())
     return data
+
 
 
 @app.route("/", methods=["POST"])
