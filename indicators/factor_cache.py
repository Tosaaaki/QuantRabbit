"""
indicators.factor_cache
~~~~~~~~~~~~~~~~~~~~~~~
・Candle を逐次受け取り DataFrame に蓄積
・最新指標を cache(dict) に保持し他モジュールへ提供
"""

from __future__ import annotations

import asyncio
import json
import logging
from collections import deque, defaultdict
from pathlib import Path
from typing import Dict, Literal

import pandas as pd

from indicators.calc_core import IndicatorEngine

<<<<<<< HEAD
TimeFrame = Literal["M1", "M5", "H1", "H4", "D1"]

# Reasonable history windows for indicator stability per TF
_CANDLES_MAX = {
    "M1": 2000,  # ~33h
    "M5": 2400,  # ~8.3d
    "H1": 1200,  # ~50d
    "H4": 500,   # ~83d
    "D1": 400,   # ~1.1y
}
_CANDLES: Dict[TimeFrame, deque] = {
    "M1": deque(maxlen=_CANDLES_MAX["M1"]),
    "M5": deque(maxlen=_CANDLES_MAX["M5"]),
=======
TimeFrame = Literal["M1", "H1", "H4"]

_CANDLES_MAX = {"M1": 2000, "H1": 1000, "H4": 500}  # M1: ~33h, H1: ~41d, H4: ~83d
_CANDLES: Dict[TimeFrame, deque] = {
    "M1": deque(maxlen=_CANDLES_MAX["M1"]),
>>>>>>> 91a5739f
    "H1": deque(maxlen=_CANDLES_MAX["H1"]),
    "H4": deque(maxlen=_CANDLES_MAX["H4"]),
    "D1": deque(maxlen=_CANDLES_MAX["D1"]),
}
_FACTORS: Dict[TimeFrame, Dict[str, float]] = defaultdict(dict)
_CACHE_PATH = Path("logs/factor_cache.json")

_LOCK = asyncio.Lock()


def _persist_cache() -> None:
    """Persist factor snapshot to disk so restart can reuse warm data."""
    try:
        payload: Dict[str, Dict[str, object]] = {}
        for tf, factors in _FACTORS.items():
            if not factors:
                continue
            snapshot: Dict[str, object] = {}
            for key, value in factors.items():
                if key == "candles":
                    continue
                snapshot[key] = _serialize(value)

            # Attach candles separately after serialization to avoid numpy leakage
            raw_candles = factors.get("candles")
            if isinstance(raw_candles, list):
                serial_candles = []
                limit = _CANDLES_MAX.get(tf, len(raw_candles))
                for cndl in raw_candles[-limit:]:
                    if not isinstance(cndl, dict):
                        continue
                    serial_candles.append(
                        {
                            "timestamp": cndl.get("timestamp"),
                            "open": _serialize(cndl.get("open")),
                            "high": _serialize(cndl.get("high")),
                            "low": _serialize(cndl.get("low")),
                            "close": _serialize(cndl.get("close")),
                        }
                    )
                snapshot["candles"] = serial_candles

            payload[tf] = snapshot
        if not payload:
            return
        _CACHE_PATH.parent.mkdir(parents=True, exist_ok=True)
        _CACHE_PATH.write_text(json.dumps(payload), encoding="utf-8")
    except Exception as exc:  # noqa: BLE001
        logging.warning("[FACTOR_CACHE] persist failed: %s", exc)


def _restore_cache() -> None:
    """Load persisted factors (if any) back into memory."""
    if not _CACHE_PATH.exists():
        return
    try:
        data = json.loads(_CACHE_PATH.read_text(encoding="utf-8"))
    except Exception as exc:  # noqa: BLE001
        logging.warning("[FACTOR_CACHE] restore failed: %s", exc)
        return

    for tf, snapshot in data.items():
        if tf not in _CANDLES:
            continue
        try:
            candles = snapshot.get("candles") or []
            dq = _CANDLES[tf]
            dq.clear()
            for cndl in candles[-_CANDLES_MAX[tf]:]:
                if not isinstance(cndl, dict):
                    continue
                dq.append(
                    {
                        "timestamp": cndl.get("timestamp"),
                        "open": cndl.get("open"),
                        "high": cndl.get("high"),
                        "low": cndl.get("low"),
                        "close": cndl.get("close"),
                    }
                )
            factors = dict(snapshot)
            if "candles" in factors:
                factors["candles"] = list(dq)
            if dq:
                last = dq[-1]
                factors.setdefault("close", last.get("close"))
                factors.setdefault("open", last.get("open"))
                factors.setdefault("high", last.get("high"))
                factors.setdefault("low", last.get("low"))
                factors.setdefault("timestamp", last.get("timestamp"))
            _FACTORS[tf].clear()
            _FACTORS[tf].update(factors)
        except Exception as exc:  # noqa: BLE001
            logging.warning("[FACTOR_CACHE] failed to restore timeframe %s: %s", tf, exc)


_restore_cache()

for tf, dq in _CANDLES.items():
    if not dq:
        continue
    try:
        df = pd.DataFrame(list(dq))
        factors = IndicatorEngine.compute(df)
        factors["candles"] = list(dq)
        last = dq[-1]
        factors.update(
            {
                "close": last.get("close"),
                "open": last.get("open"),
                "high": last.get("high"),
                "low": last.get("low"),
                "timestamp": last.get("timestamp"),
            }
        )
        _FACTORS[tf].clear()
        _FACTORS[tf].update(factors)
    except Exception as exc:  # noqa: BLE001
        logging.warning("[FACTOR_CACHE] warm recompute failed tf=%s: %s", tf, exc)


def _serialize(value: object) -> object:
    """Convert numpy/pandas scalars into plain Python types."""
    try:
        import numpy as np  # local import to avoid hard dependency if missing
    except ImportError:  # pragma: no cover
        np = None  # type: ignore[assignment]

    if np is not None:
        if isinstance(value, (np.floating, np.integer)):
            return value.item()
        if isinstance(value, np.bool_):
            return bool(value)
    if hasattr(value, "item"):
        try:
            return value.item()
        except Exception:  # pragma: no cover - defensive
            pass
    return value


async def on_candle(tf: TimeFrame, candle: Dict[str, float]):
    """
    market_data.candle_fetcher から呼ばれる想定
    """
    async with _LOCK:
        q = _CANDLES[tf]
        q.append(
            {
                "timestamp": candle["time"].isoformat(),
                "open": candle["open"],
                "high": candle["high"],
                "low": candle["low"],
                "close": candle["close"],
            }
        )

        if len(q) < 20:  # 計算に必要な最小限のデータを待つ
            return

        df = pd.DataFrame(q)
        factors = IndicatorEngine.compute(df)

        # Donchian戦略で必要になるため、生ローソクも格納
        factors["candles"] = list(q)
        last = q[-1]
        factors.update(
            {
                "close": last["close"],
                "open": last["open"],
                "high": last["high"],
                "low": last["low"],
                "timestamp": last["timestamp"],
            }
        )

        _FACTORS[tf].clear()
        _FACTORS[tf].update(factors)
        _persist_cache()


def all_factors() -> Dict[TimeFrame, Dict[str, float]]:
    """全タイムフレームの指標dictを返す"""
    return dict(_FACTORS)


# ---------- self-test ----------
if __name__ == "__main__":
    import asyncio
    import datetime
    import random

    async def main():
        base = 157.00
        now = datetime.datetime.utcnow()
        # M1
        for i in range(30):
            ts = now + datetime.timedelta(minutes=i)
            price = base + random.uniform(-0.1, 0.1)
            await on_candle(
                "M1",
                {
                    "open": price,
                    "high": price + 0.03,
                    "low": price - 0.03,
                    "close": price,
                    "time": ts,
                },
            )
        # H4
        for i in range(30):
            ts = now + datetime.timedelta(hours=i * 4)
            price = base + random.uniform(-1.0, 1.0)
            await on_candle(
                "H4",
                {
                    "open": price,
                    "high": price + 0.3,
                    "low": price - 0.3,
                    "close": price,
                    "time": ts,
                },
            )

        import pprint

        pprint.pprint(all_factors())

    asyncio.run(main())<|MERGE_RESOLUTION|>--- conflicted
+++ resolved
@@ -18,27 +18,11 @@
 
 from indicators.calc_core import IndicatorEngine
 
-<<<<<<< HEAD
-TimeFrame = Literal["M1", "M5", "H1", "H4", "D1"]
-
-# Reasonable history windows for indicator stability per TF
-_CANDLES_MAX = {
-    "M1": 2000,  # ~33h
-    "M5": 2400,  # ~8.3d
-    "H1": 1200,  # ~50d
-    "H4": 500,   # ~83d
-    "D1": 400,   # ~1.1y
-}
-_CANDLES: Dict[TimeFrame, deque] = {
-    "M1": deque(maxlen=_CANDLES_MAX["M1"]),
-    "M5": deque(maxlen=_CANDLES_MAX["M5"]),
-=======
 TimeFrame = Literal["M1", "H1", "H4"]
 
 _CANDLES_MAX = {"M1": 2000, "H1": 1000, "H4": 500}  # M1: ~33h, H1: ~41d, H4: ~83d
 _CANDLES: Dict[TimeFrame, deque] = {
     "M1": deque(maxlen=_CANDLES_MAX["M1"]),
->>>>>>> 91a5739f
     "H1": deque(maxlen=_CANDLES_MAX["H1"]),
     "H4": deque(maxlen=_CANDLES_MAX["H4"]),
     "D1": deque(maxlen=_CANDLES_MAX["D1"]),
