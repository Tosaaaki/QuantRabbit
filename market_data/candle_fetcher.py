--- conflicted
+++ resolved
@@ -17,21 +17,13 @@
 from utils.secrets import get_secret
 from market_data.tick_fetcher import Tick, _parse_time
 from market_data.replay_logger import log_candle
-<<<<<<< HEAD
-from market_data import spread_monitor, tick_window
-=======
 from market_data import spread_monitor
 from market_data import tick_window
 from market_data import orderbook_state
->>>>>>> 91a5739f
 
 #
 Candle = dict[str, float]  # open, high, low, close
-<<<<<<< HEAD
-TimeFrame = Literal["M1", "M5", "H1", "H4", "D1"]
-=======
 TimeFrame = Literal["M1", "H1", "H4"]
->>>>>>> 91a5739f
 
 
 TOKEN = get_secret("oanda_token")
@@ -63,12 +55,6 @@
     def _get_key(self, tf: TimeFrame, ts: datetime.datetime) -> str:
         if tf == "M1":
             return ts.strftime("%Y-%m-%dT%H:%M")
-<<<<<<< HEAD
-        if tf == "M5":
-            minute = (ts.minute // 5) * 5
-            return ts.strftime(f"%Y-%m-%dT%H:{minute:02d}")
-=======
->>>>>>> 91a5739f
         if tf == "H1":
             return ts.strftime("%Y-%m-%dT%H:00")
         if tf == "H4":
@@ -138,11 +124,6 @@
         except Exception as exc:  # noqa: BLE001
             print(f"[spread] failed to update monitor: {exc}")
         try:
-<<<<<<< HEAD
-            tick_window.record(tick)
-        except Exception as exc:  # noqa: BLE001
-            print(f"[tick_window] failed to record tick: {exc}")
-=======
             # Persist latest tick for cross-process scalp workers
             tick_window.record(tick)
         except Exception as exc:  # noqa: BLE001
@@ -162,7 +143,6 @@
             )
         except Exception as exc:  # noqa: BLE001
             print(f"[orderbook] failed to update snapshot: {exc}")
->>>>>>> 91a5739f
         await agg.on_tick(tick)
 
     from market_data.tick_fetcher import run_price_stream
@@ -216,14 +196,6 @@
     """
     from indicators.factor_cache import on_candle
 
-<<<<<<< HEAD
-    preload_counts = {"M1": 60, "M5": 120, "H1": 120, "H4": 30, "D1": 120}
-    for tf in ("M1", "M5", "H1", "H4", "D1"):
-        count = preload_counts.get(tf, 20)
-        candles = await fetch_historical_candles(instrument, tf, count)
-        for c in candles:
-            await on_candle(tf, c)
-=======
     min_required = {"M1": 60, "H1": 60, "H4": 40}
     max_attempts = 6
     base_delay = 2.0
@@ -259,7 +231,6 @@
                     f"Failed to seed {tf} history for {instrument} after {max_attempts} attempts"
                 )
             await asyncio.sleep(min(30.0, base_delay * attempts))
->>>>>>> 91a5739f
 
 
 # ---------- self test ----------
