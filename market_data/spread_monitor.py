"""
market_data.spread_monitor
~~~~~~~~~~~~~~~~~~~~~~~~~~
Tick ベースで直近スプレッドを監視し、一定以上に拡大した場合は
新規エントリーをクールダウンするガードを提供する。
"""

from __future__ import annotations

import logging
import time
from collections import deque
from dataclasses import dataclass
from typing import Deque, Optional, Tuple

from utils.secrets import get_secret

PIP_VALUE = 0.01  # USD/JPY で 1 pip = 0.01


def _load_float(key: str, default: float, *, minimum: Optional[float] = None) -> float:
    try:
        value = float(get_secret(key))
    except Exception:
        return default
    if minimum is not None and value < minimum:
        return default
    return value


def _load_int(key: str, default: int, *, minimum: Optional[int] = None) -> int:
    try:
        value = int(float(get_secret(key)))
    except Exception:
        return default
    if minimum is not None and value < minimum:
        return default
    return value


<<<<<<< HEAD
MAX_SPREAD_PIPS = _load_float("spread_guard_max_pips", 1.3, minimum=0.1)
=======
MAX_SPREAD_PIPS = _load_float("spread_guard_max_pips", 1.5, minimum=0.1)
>>>>>>> 91a5739f
RELEASE_SPREAD_PIPS = _load_float(
    "spread_guard_release_pips", max(0.7 * MAX_SPREAD_PIPS, MAX_SPREAD_PIPS - 0.4)
)
if RELEASE_SPREAD_PIPS >= MAX_SPREAD_PIPS:
    RELEASE_SPREAD_PIPS = max(MAX_SPREAD_PIPS * 0.75, MAX_SPREAD_PIPS - 0.35)

WINDOW_SECONDS = _load_float("spread_guard_window_sec", 3.5, minimum=0.5)
COOLDOWN_SECONDS = _load_float("spread_guard_cooldown_sec", 12.0, minimum=5.0)
MAX_AGE_MS = _load_int("spread_guard_max_age_ms", 4000, minimum=1000)
MIN_HIGH_SAMPLES = _load_int("spread_guard_min_high_samples", 3, minimum=1)
RELEASE_SAMPLES = _load_int("spread_guard_release_samples", 4, minimum=1)
BASELINE_WINDOW_SECONDS = _load_float(
    "spread_guard_baseline_window_sec", 120.0, minimum=10.0
)
BASELINE_MIN_SAMPLES = _load_int(
    "spread_guard_baseline_min_samples", 30, minimum=5
)
STALE_GRACE_SECONDS = _load_float("spread_guard_stale_grace_sec", 12.0, minimum=0.0)

# 上限を設け過去履歴が無限に伸びるのを防ぐ
_HISTORY_MAX_LEN = 180


@dataclass(slots=True)
class _Snapshot:
    monotonic_ts: float
    tick_epoch: float
    bid: float
    ask: float
    spread_pips: float


_snapshot: Optional[_Snapshot] = None
_history: Deque[Tuple[float, float]] = deque(maxlen=_HISTORY_MAX_LEN)
_baseline_history: Deque[Tuple[float, float]] = deque(maxlen=4 * _HISTORY_MAX_LEN)
_blocked_until: float = 0.0
_blocked_reason: str = ""
_last_logged_blocked: bool = False
_stale_since: Optional[float] = None


def _percentile(values: list[float], pct: float) -> float:
    if not values:
        return 0.0
    pct = max(0.0, min(pct, 100.0))
    if len(values) == 1:
        return values[0]
    sorted_vals = sorted(values)
    if pct == 100.0:
        return sorted_vals[-1]
    rank = pct / 100.0 * (len(sorted_vals) - 1)
    lower = int(rank)
    upper = min(lower + 1, len(sorted_vals) - 1)
    frac = rank - lower
    return sorted_vals[lower] * (1.0 - frac) + sorted_vals[upper] * frac


def update_from_tick(tick) -> None:  # type: ignore[no-untyped-def]
    """
    Tick からスプレッド情報を更新する。tick は market_data.tick_fetcher.Tick 型想定。
    """
    global _snapshot, _blocked_until, _blocked_reason, _last_logged_blocked, _stale_since

    try:
        bid = float(tick.bid)
        ask = float(tick.ask)
    except (TypeError, AttributeError):
        return

    spread = max(0.0, ask - bid)
    spread_pips = spread / PIP_VALUE
    now = time.monotonic()
    tick_epoch = 0.0
    try:
        tick_epoch = float(tick.time.timestamp())
    except Exception:
        pass

    _snapshot = _Snapshot(
        monotonic_ts=now,
        tick_epoch=tick_epoch,
        bid=bid,
        ask=ask,
        spread_pips=spread_pips,
    )
    _stale_since = None

    _history.append((now, spread_pips))
    # 古い履歴を window 秒より前のものは削除
    while _history and now - _history[0][0] > WINDOW_SECONDS:
        _history.popleft()

    _baseline_history.append((now, spread_pips))
    while _baseline_history and now - _baseline_history[0][0] > BASELINE_WINDOW_SECONDS:
        _baseline_history.popleft()

    values = [val for _, val in _history]
    if not values:
        # この時点で history が空になることはないが、念のため
        return

    max_spread = max(values)
    avg_spread = sum(values) / len(values)
    high_count = sum(1 for val in values if val >= MAX_SPREAD_PIPS)

    triggered = (
        len(values) >= MIN_HIGH_SAMPLES
        and high_count >= MIN_HIGH_SAMPLES
        and max_spread >= MAX_SPREAD_PIPS
    )

    if triggered:
        prev_until = _blocked_until
        _blocked_until = max(_blocked_until, now) + COOLDOWN_SECONDS
        _blocked_reason = (
            f"spread max {max_spread:.2f}p (avg {avg_spread:.2f}p) >= limit {MAX_SPREAD_PIPS:.2f}p"
        )
    elif _blocked_until > now and len(values) >= RELEASE_SAMPLES:
        recent = [val for _, val in list(_history)[-RELEASE_SAMPLES:]]
        if recent and max(recent) <= RELEASE_SPREAD_PIPS:
            _blocked_until = now
            _blocked_reason = ""

    blocked_now = _blocked_until > now
    if blocked_now and not _last_logged_blocked:
        logging.warning(
            "[SPREAD] Guard activated (max=%.2fp avg=%.2fp samples=%d reason=%s)",
            max_spread,
            avg_spread,
            len(values),
            _blocked_reason or "threshold exceeded",
        )
        _last_logged_blocked = True
    elif not blocked_now and _last_logged_blocked:
        logging.info(
            "[SPREAD] Guard cleared (max=%.2fp avg=%.2fp samples=%d)",
            max_spread,
            avg_spread,
            len(values),
        )
        _last_logged_blocked = False


def get_state() -> Optional[dict]:
    """
    最新スプレッドと統計情報を返す。Tick が未取得の場合は None。
    """
    global _stale_since
    if _snapshot is None:
        return None

    now = time.monotonic()
    age_ms = int(max(0.0, (now - _snapshot.monotonic_ts) * 1000))

    values = [val for _, val in _history] or [_snapshot.spread_pips]
    max_spread = max(values)
    min_spread = min(values)
    avg_spread = sum(values) / len(values)
    high_count = sum(1 for val in values if val >= MAX_SPREAD_PIPS)
    stale = age_ms > MAX_AGE_MS
    stale_since = _stale_since
    if stale:
        if stale_since is None:
            stale_since = now
    else:
        stale_since = None

    _stale_since = stale_since
    stale_for = max(0.0, now - stale_since) if stale_since is not None else 0.0

    baseline_values = [val for _, val in _baseline_history]
    baseline_ready = len(baseline_values) >= BASELINE_MIN_SAMPLES
    baseline_avg = (
        sum(baseline_values) / len(baseline_values) if baseline_ready else None
    )
    baseline_p50 = _percentile(baseline_values, 50.0) if baseline_ready else None
    baseline_p95 = _percentile(baseline_values, 95.0) if baseline_ready else None

    return {
        "bid": _snapshot.bid,
        "ask": _snapshot.ask,
        "spread_pips": _snapshot.spread_pips,
        "avg_pips": avg_spread,
        "max_pips": max_spread,
        "min_pips": min_spread,
        "samples": len(values),
        "age_ms": age_ms,
        "limit_pips": MAX_SPREAD_PIPS,
        "release_pips": RELEASE_SPREAD_PIPS,
        "max_age_ms": MAX_AGE_MS,
        "stale": stale,
        "stale_for_sec": round(stale_for, 3),
        "stale_grace_sec": STALE_GRACE_SECONDS,
        "high_samples": high_count,
        "min_high_samples": MIN_HIGH_SAMPLES,
        "window_seconds": WINDOW_SECONDS,
        "baseline_window_seconds": BASELINE_WINDOW_SECONDS,
        "baseline_ready": baseline_ready,
        "baseline_samples": len(baseline_values),
        "baseline_avg_pips": baseline_avg,
        "baseline_p50_pips": baseline_p50,
        "baseline_p95_pips": baseline_p95,
    }


def is_blocked() -> Tuple[bool, int, Optional[dict], str]:
    """
    スプレッド拡大によるブロック状態を返す。
    戻り値: (blocked, remain_seconds, state, reason)
    """
    now = time.monotonic()
    remain = int(max(0.0, _blocked_until - now))
    state = get_state()
    return remain > 0, remain, state, _blocked_reason<|MERGE_RESOLUTION|>--- conflicted
+++ resolved
@@ -38,11 +38,7 @@
     return value
 
 
-<<<<<<< HEAD
-MAX_SPREAD_PIPS = _load_float("spread_guard_max_pips", 1.3, minimum=0.1)
-=======
 MAX_SPREAD_PIPS = _load_float("spread_guard_max_pips", 1.5, minimum=0.1)
->>>>>>> 91a5739f
 RELEASE_SPREAD_PIPS = _load_float(
     "spread_guard_release_pips", max(0.7 * MAX_SPREAD_PIPS, MAX_SPREAD_PIPS - 0.4)
 )
