--- conflicted
+++ resolved
@@ -1306,20 +1306,11 @@
     for pocket, info in open_positions.items():
         if pocket == "__net__":
             continue
-<<<<<<< HEAD
-        thresholds = None
-        if threshold_overrides and pocket in threshold_overrides:
-            thresholds = threshold_overrides[pocket]
-        if thresholds is None:
-            thresholds = _PARTIAL_THRESHOLDS.get(pocket)
-        if range_mode:
-=======
         thresholds = _PARTIAL_THRESHOLDS.get(pocket)
         fractions = _PARTIAL_FRACTIONS
         if pocket == "macro":
             thresholds, fractions = _macro_partial_profile(fac_h4, range_mode)
         elif range_mode:
->>>>>>> 91a5739f
             thresholds = _PARTIAL_THRESHOLDS_RANGE.get(pocket, thresholds)
         plan = pockets_policy.get(pocket) if isinstance(pockets_policy, dict) else {}
         partial_plan = plan.get("partial_profile", {}) if isinstance(plan, dict) else {}
@@ -1402,19 +1393,8 @@
                     stage = idx
             if stage <= current_stage:
                 continue
-<<<<<<< HEAD
-            fraction_idx = min(stage - 1, len(_PARTIAL_FRACTIONS) - 1)
-            fraction = _PARTIAL_FRACTIONS[fraction_idx]
-            if stage_level >= 3:
-                fraction = min(0.65, fraction + 0.15)
-            elif stage_level == 2:
-                fraction = min(0.6, fraction + 0.1)
-            if profile.get("win_rate", 0.0) >= 0.55:
-                fraction = min(0.6, fraction + 0.05)
-=======
             fraction_idx = min(stage - 1, len(fractions) - 1)
             fraction = fractions[fraction_idx]
->>>>>>> 91a5739f
             reduce_units = int(abs(units) * fraction)
             min_units_threshold = min_units_override if min_units_override is not None else _PARTIAL_MIN_UNITS
             if reduce_units < min_units_threshold:
@@ -1437,26 +1417,13 @@
     strategy_tag: Optional[str] = None,
     reduce_only: bool = False,
     entry_thesis: Optional[dict] = None,
-<<<<<<< HEAD
-    stage_index: Optional[int] = None,
-) -> tuple[Optional[str], Optional[float]]:
-=======
     meta: Optional[dict] = None,
     confidence: Optional[int] = None,
 ) -> Optional[str]:
->>>>>>> 91a5739f
     """
     units : +10000 = buy 0.1 lot, ‑10000 = sell 0.1 lot
     returns order ticket id（決済のみの fill でも tradeID を返却）
     """
-<<<<<<< HEAD
-    # 最終ゲート: エントリー（reduce_only=False）で units の絶対値が下限未満の場合は発注しない
-    if not reduce_only and abs(int(units)) < _MIN_ORDER_UNITS:
-        _log_order(
-            pocket=pocket,
-            instrument=instrument,
-            side=("buy" if units > 0 else "sell"),
-=======
     if strategy_tag is not None:
         strategy_tag = str(strategy_tag)
         if not strategy_tag:
@@ -1621,29 +1588,10 @@
             pocket=pocket,
             instrument=instrument,
             side="buy" if units > 0 else "sell",
->>>>>>> 91a5739f
             units=units,
             sl_price=sl_price,
             tp_price=tp_price,
             client_order_id=client_order_id,
-<<<<<<< HEAD
-            status="skipped_tiny_units",
-            attempt=0,
-            stage_index=stage_index,
-            request_payload={
-                "reason": "units_below_min",
-                "min_units": _MIN_ORDER_UNITS,
-                "entry_thesis": entry_thesis or {},
-            },
-        )
-        logging.info(
-            "[ORDER] Skip entry due to tiny units=%s (<%s), pocket=%s",
-            units,
-            _MIN_ORDER_UNITS,
-            pocket,
-        )
-        return None, None
-=======
             status="market_closed",
             attempt=0,
             request_payload=attempt_payload,
@@ -1872,7 +1820,6 @@
                 },
             )
             preflight_units = capped
->>>>>>> 91a5739f
 
     order_data = {
         "order": {
@@ -1910,12 +1857,6 @@
     for attempt in range(2):
         payload = order_data.copy()
         payload["order"] = dict(order_data["order"], units=str(units_to_send))
-<<<<<<< HEAD
-        # Log attempt payload (append meta with entry_thesis if provided)
-        log_payload = payload
-        if entry_thesis is not None:
-            log_payload = {"order": payload.get("order"), "meta": {"entry_thesis": entry_thesis}}
-=======
         # Log attempt payload (include non-OANDA context for analytics)
         attempt_payload: dict = {"oanda": payload}
         if entry_thesis is not None:
@@ -1924,7 +1865,6 @@
             attempt_payload["meta"] = meta
         if quote:
             attempt_payload["quote"] = quote
->>>>>>> 91a5739f
         _log_order(
             pocket=pocket,
             instrument=instrument,
@@ -1935,12 +1875,7 @@
             client_order_id=client_order_id,
             status="submit_attempt",
             attempt=attempt + 1,
-<<<<<<< HEAD
-            stage_index=stage_index,
-            request_payload=log_payload,
-=======
             request_payload=attempt_payload,
->>>>>>> 91a5739f
         )
         r = OrderCreate(accountID=ACCOUNT, data=payload)
         try:
@@ -1975,13 +1910,6 @@
                     error_message=reject.get("errorMessage") or reason,
                     response_payload=response,
                 )
-<<<<<<< HEAD
-                if (
-                    attempt == 0
-                    and abs(units_to_send) >= 2000
-                    and pocket != "scalp_fast"
-                ):
-=======
                 if reason_key == "INSUFFICIENT_MARGIN" and pocket:
                     _MARGIN_REJECT_UNTIL[pocket] = time.monotonic() + 120.0
                 if (
@@ -2028,7 +1956,6 @@
                         )
                         continue
                 if attempt == 0 and abs(units_to_send) >= 2000:
->>>>>>> 91a5739f
                     units_to_send = int(units_to_send * 0.5)
                     if units_to_send == 0:
                         break
@@ -2070,10 +1997,6 @@
                     executed_price=executed_price,
                     response_payload=response,
                 )
-<<<<<<< HEAD
-                _maybe_update_protections(trade_id, sl_price, tp_price)
-            return trade_id, executed_price
-=======
                 _console_order_log(
                     "OPEN_FILLED",
                     pocket=pocket,
@@ -2089,7 +2012,6 @@
                 target_sl = None if _DISABLE_STOP_LOSS else sl_price
                 _maybe_update_protections(trade_id, target_sl, tp_price)
                 return trade_id
->>>>>>> 91a5739f
 
             logging.error(
                 "OANDA order fill lacked trade identifiers (attempt %d): %s",
@@ -2179,10 +2101,6 @@
                 stage_index=stage_index,
                 error_message=str(exc),
             )
-<<<<<<< HEAD
-            return None, None
-    return None, None
-=======
             return None
     return None
 
@@ -2384,5 +2302,4 @@
     if trade_id:
         return trade_id, order_id
 
-    return None, order_id
->>>>>>> 91a5739f
+    return None, order_id