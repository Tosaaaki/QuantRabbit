--- conflicted
+++ resolved
@@ -6,11 +6,7 @@
 
 from __future__ import annotations
 
-<<<<<<< HEAD
-import logging
-=======
 import os
->>>>>>> 91a5739f
 import sqlite3
 from dataclasses import dataclass
 from datetime import datetime, timedelta, timezone
@@ -20,21 +16,6 @@
 
 _DB_PATH = Path("logs/stage_state.db")
 _TRADES_DB = Path("logs/trades.db")
-<<<<<<< HEAD
-_LOSS_WINDOW_MINUTES = 12
-_MIN_LOSS_JPY = 1.0
-
-
-def _normalize_utc(dt: datetime) -> datetime:
-    """Return a naive UTC datetime, stripping tzinfo when necessary."""
-    if dt.tzinfo is None:
-        return dt
-    return dt.astimezone(timezone.utc).replace(tzinfo=None)
-
-
-def _ensure_row_factory(con: sqlite3.Connection) -> None:
-    con.row_factory = sqlite3.Row
-=======
 _POCKET_SIZE_FLOOR = {
     "macro": float(os.getenv("SIZE_FLOOR_MACRO", "0.6")),
     "micro": float(os.getenv("SIZE_FLOOR_MICRO", "0.4")),
@@ -72,7 +53,6 @@
     if _STAGE_REVERSE_JST_START <= _STAGE_REVERSE_JST_END:
         return _STAGE_REVERSE_JST_START <= hour < _STAGE_REVERSE_JST_END
     return hour >= _STAGE_REVERSE_JST_START or hour < _STAGE_REVERSE_JST_END
->>>>>>> 91a5739f
 
 
 @dataclass(slots=True)
@@ -126,14 +106,6 @@
         )
         self._con.execute(
             """
-<<<<<<< HEAD
-            CREATE TABLE IF NOT EXISTS pocket_loss_window (
-                pocket TEXT NOT NULL,
-                trade_id INTEGER PRIMARY KEY,
-                closed_at TEXT NOT NULL,
-                loss_jpy REAL NOT NULL,
-                loss_pips REAL NOT NULL
-=======
             CREATE TABLE IF NOT EXISTS strategy_cooldown (
                 strategy TEXT PRIMARY KEY,
                 reason TEXT,
@@ -162,7 +134,6 @@
                 required_sec REAL,
                 actual_sec REAL,
                 reason TEXT
->>>>>>> 91a5739f
             )
             """
         )
@@ -185,12 +156,8 @@
         self._con.close()
 
     def clear_expired(self, now: datetime) -> None:
-<<<<<<< HEAD
-        ts = _normalize_utc(now).isoformat()
-=======
         now = _coerce_utc(now)
         ts = now.isoformat()
->>>>>>> 91a5739f
         self._con.execute(
             "DELETE FROM stage_cooldown WHERE cooldown_until <= ?", (ts,)
         )
@@ -208,11 +175,7 @@
         *,
         now: Optional[datetime] = None,
     ) -> None:
-<<<<<<< HEAD
-        ts = (_normalize_utc(now).isoformat() if now is not None else datetime.utcnow().isoformat())
-=======
         ts = _coerce_utc(now).isoformat()
->>>>>>> 91a5739f
         self._con.execute(
             """
             INSERT INTO stage_state(pocket, direction, stage, updated_at)
@@ -245,11 +208,7 @@
         seconds: int,
         now: Optional[datetime] = None,
     ) -> None:
-<<<<<<< HEAD
-        base = _normalize_utc(now) if now is not None else datetime.utcnow()
-=======
         base = _coerce_utc(now)
->>>>>>> 91a5739f
         cooldown_until = base + timedelta(seconds=max(1, seconds))
         self._con.execute(
             """
@@ -263,30 +222,11 @@
         )
         self._con.commit()
 
-<<<<<<< HEAD
-    def clear_cooldown(
-=======
     def ensure_cooldown(
->>>>>>> 91a5739f
         self,
         pocket: str,
         direction: str,
         *,
-<<<<<<< HEAD
-        reason: Optional[str] = None,
-    ) -> None:
-        if reason:
-            self._con.execute(
-                "DELETE FROM stage_cooldown WHERE pocket=? AND direction=? AND reason=?",
-                (pocket, direction, reason),
-            )
-        else:
-            self._con.execute(
-                "DELETE FROM stage_cooldown WHERE pocket=? AND direction=?",
-                (pocket, direction),
-            )
-        self._con.commit()
-=======
         reason: str,
         seconds: int,
         now: Optional[datetime] = None,
@@ -424,7 +364,6 @@
             return False, None, None
         remaining = int((limit - current).total_seconds())
         return True, max(1, remaining), row[0] or ""
->>>>>>> 91a5739f
 
     def get_cooldown(
         self, pocket: str, direction: str, now: Optional[datetime] = None
@@ -435,13 +374,8 @@
         ).fetchone()
         if not row:
             return None
-<<<<<<< HEAD
-        limit = self._parse_iso(row["cooldown_until"], datetime.utcnow())
-        current = _normalize_utc(now) if now is not None else datetime.utcnow()
-=======
         limit = _parse_timestamp(row[1])
         current = _coerce_utc(now)
->>>>>>> 91a5739f
         if current >= limit:
             self._con.execute(
                 "DELETE FROM stage_cooldown WHERE pocket=? AND direction=?",
@@ -459,13 +393,8 @@
         info = self.get_cooldown(pocket, direction, now)
         if not info:
             return False, None, None
-<<<<<<< HEAD
-        base_now = _normalize_utc(now) if now is not None else datetime.utcnow()
-        remaining = int((info.cooldown_until - base_now).total_seconds())
-=======
         current = _coerce_utc(now)
         remaining = int((info.cooldown_until - current).total_seconds())
->>>>>>> 91a5739f
         return True, max(1, remaining), info.reason
 
     def update_loss_streaks(
@@ -475,13 +404,7 @@
         now: Optional[datetime] = None,
         cooldown_seconds: int = 900,
         cooldown_map: Optional[Dict[str, int]] = None,
-<<<<<<< HEAD
-        range_active: bool = False,
-        atr_pips: Optional[float] = None,
-        vol_5m: Optional[float] = None,
-=======
         strategy_loss_threshold: int = 3,
->>>>>>> 91a5739f
     ) -> None:
         trades_path = trades_db or _TRADES_DB
         if not trades_path.exists():
@@ -489,11 +412,7 @@
         conn = sqlite3.connect(trades_path)
         _ensure_row_factory(conn)
         rows = conn.execute(
-<<<<<<< HEAD
-            "SELECT id, pocket, units, pl_pips, realized_pl, close_time FROM trades WHERE close_time IS NOT NULL ORDER BY id ASC"
-=======
             "SELECT id, pocket, units, pl_pips, realized_pl, strategy_tag FROM trades WHERE close_time IS NOT NULL ORDER BY id ASC"
->>>>>>> 91a5739f
         ).fetchall()
         conn.close()
         if not rows:
@@ -504,27 +423,6 @@
         for row in self._con.execute(
             "SELECT pocket, direction, last_trade_id, lose_streak, win_streak FROM stage_history"
         ):
-<<<<<<< HEAD
-            existing[(row["pocket"], row["direction"])] = (
-                int(row["last_trade_id"] or 0),
-                int(row["lose_streak"] or 0),
-                int(row["win_streak"] or 0),
-            )
-
-        # 正規化: now が timezone-aware なら UTC に変換して tzinfo を外す
-        if now is not None:
-            if isinstance(now, datetime) and now.tzinfo is not None:
-                now_dt = now.astimezone(timezone.utc).replace(tzinfo=None)
-            else:
-                now_dt = now
-        else:
-            now_dt = datetime.utcnow()
-        if self._loss_decay_minutes > 0:
-            self._decay_loss_streaks(now_dt)
-        ts = now_dt.isoformat()
-        new_losses: List[Tuple[str, int, datetime, float, float]] = []
-
-=======
             existing[(row[0], row[1])] = (
                 int(row[2] or 0),
                 int(row[3] or 0),
@@ -543,7 +441,6 @@
 
         ts = _coerce_utc(now).isoformat()
         reverse_window = _in_jst_reverse_window(now)
->>>>>>> 91a5739f
         for row in rows:
             pocket = row["pocket"] or ""
             units = int(row["units"] or 0)
@@ -582,69 +479,10 @@
                 (pocket, direction, trade_id, lose_streak, win_streak, ts),
             )
             existing[key] = (trade_id, lose_streak, win_streak)
-            if pl_jpy < -_MIN_LOSS_JPY:
-                close_dt = self._parse_iso(row["close_time"], now_dt)
-                loss_jpy = abs(pl_jpy)
-                loss_pips = abs(float(row["pl_pips"] or 0.0))
-                new_losses.append((pocket, trade_id, close_dt, loss_jpy, loss_pips))
-
-        self._con.commit()
-
-        fallback_cd = cooldown_seconds
-        cooldown_lookup: Dict[str, int] = dict(cooldown_map or {})
-        if cooldown_lookup:
-            fallback_cd = int(min(cooldown_lookup.values()))
-
-        if new_losses:
-            payload = []
-            for pocket, trade_id, closed_at, loss_jpy, loss_pips in new_losses:
-                last_cluster = self._cluster_last_trade_id.get(pocket, 0)
-                if trade_id <= last_cluster:
-                    continue
-                payload.append(
-                    (pocket, trade_id, closed_at.isoformat(), loss_jpy, loss_pips)
+            if lose_streak >= 3:
+                pocket_cooldown = (
+                    (cooldown_map or {}).get(pocket, cooldown_seconds)
                 )
-<<<<<<< HEAD
-                self._cluster_last_trade_id[pocket] = max(last_cluster, trade_id)
-            if payload:
-                self._con.executemany(
-                    """
-                    INSERT OR IGNORE INTO pocket_loss_window(pocket, trade_id, closed_at, loss_jpy, loss_pips)
-                    VALUES (?, ?, ?, ?, ?)
-                    """,
-                    payload,
-                )
-
-        cutoff = (now_dt - timedelta(minutes=self._loss_window_minutes)).isoformat()
-        self._con.execute(
-            "DELETE FROM pocket_loss_window WHERE closed_at < ?", (cutoff,)
-        )
-
-        cluster_stats: Dict[str, Dict[str, float]] = {}
-        for row in self._con.execute(
-            "SELECT pocket, COUNT(*) AS cnt, SUM(loss_jpy) AS total_jpy, SUM(loss_pips) AS total_pips FROM pocket_loss_window GROUP BY pocket"
-        ):
-            pocket = row["pocket"]
-            if not pocket:
-                continue
-            cluster_stats[pocket] = {
-                "count": float(row["cnt"] or 0.0),
-                "loss_jpy": float(row["total_jpy"] or 0.0),
-                "loss_pips": float(row["total_pips"] or 0.0),
-                "cooldown": int(cooldown_lookup.get(pocket, fallback_cd)),
-            }
-
-        if cluster_stats:
-            self._apply_loss_clusters(
-                cluster_stats,
-                range_active=range_active,
-                atr_pips=atr_pips,
-                vol_5m=vol_5m,
-                now=now_dt,
-            )
-
-        self._recent_profile = self._build_recent_profile(rows, now_dt)
-=======
                 if pocket != "scalp":
                     self.set_cooldown(
                         pocket,
@@ -712,7 +550,61 @@
                             "UPDATE strategy_history SET lose_streak=? WHERE strategy=?",
                             (strat_lose, strategy_tag),
                         )
->>>>>>> 91a5739f
+        self._con.commit()
+
+        fallback_cd = cooldown_seconds
+        cooldown_lookup: Dict[str, int] = dict(cooldown_map or {})
+        if cooldown_lookup:
+            fallback_cd = int(min(cooldown_lookup.values()))
+
+        if new_losses:
+            payload = []
+            for pocket, trade_id, closed_at, loss_jpy, loss_pips in new_losses:
+                last_cluster = self._cluster_last_trade_id.get(pocket, 0)
+                if trade_id <= last_cluster:
+                    continue
+                payload.append(
+                    (pocket, trade_id, closed_at.isoformat(), loss_jpy, loss_pips)
+                )
+                self._cluster_last_trade_id[pocket] = max(last_cluster, trade_id)
+            if payload:
+                self._con.executemany(
+                    """
+                    INSERT OR IGNORE INTO pocket_loss_window(pocket, trade_id, closed_at, loss_jpy, loss_pips)
+                    VALUES (?, ?, ?, ?, ?)
+                    """,
+                    payload,
+                )
+
+        cutoff = (now_dt - timedelta(minutes=self._loss_window_minutes)).isoformat()
+        self._con.execute(
+            "DELETE FROM pocket_loss_window WHERE closed_at < ?", (cutoff,)
+        )
+
+        cluster_stats: Dict[str, Dict[str, float]] = {}
+        for row in self._con.execute(
+            "SELECT pocket, COUNT(*) AS cnt, SUM(loss_jpy) AS total_jpy, SUM(loss_pips) AS total_pips FROM pocket_loss_window GROUP BY pocket"
+        ):
+            pocket = row["pocket"]
+            if not pocket:
+                continue
+            cluster_stats[pocket] = {
+                "count": float(row["cnt"] or 0.0),
+                "loss_jpy": float(row["total_jpy"] or 0.0),
+                "loss_pips": float(row["total_pips"] or 0.0),
+                "cooldown": int(cooldown_lookup.get(pocket, fallback_cd)),
+            }
+
+        if cluster_stats:
+            self._apply_loss_clusters(
+                cluster_stats,
+                range_active=range_active,
+                atr_pips=atr_pips,
+                vol_5m=vol_5m,
+                now=now_dt,
+            )
+
+        self._recent_profile = self._build_recent_profile(rows, now_dt)
         self._con.commit()
 
     def _decay_loss_streaks(self, now: datetime) -> None:
@@ -765,261 +657,6 @@
         return int(row["lose_streak"] or 0), int(row["win_streak"] or 0)
 
     def size_multiplier(self, pocket: str, direction: str) -> float:
-<<<<<<< HEAD
-        """連敗での縮小と、直近パフォーマンスに基づく緩やかな拡大を両立させる。"""
-        lose_streak, win_streak = self.get_loss_profile(pocket, direction)
-        factor = 1.0
-        if lose_streak >= 4:
-            factor *= 0.65
-        elif lose_streak == 3:
-            factor *= 0.75
-        elif lose_streak == 2:
-            factor *= 0.85
-        elif lose_streak == 1:
-            factor *= 0.95
-
-        # ストリークが続く場合の軽い調整（縮小し過ぎないよう控えめにする）
-        if win_streak >= 4:
-            factor *= 1.04
-        elif win_streak >= 2:
-            factor *= 1.02
-
-        profile = self._recent_profile.get(pocket, {}) or {}
-        weight_hint = self._weight_hint.get(pocket, 0.0)
-        win_rate = float(profile.get("win_rate", 0.0) or 0.0)
-        sample_size = int(profile.get("sample_size", 0) or 0)
-        avg_win = float(profile.get("avg_win_pips", 0.0) or 0.0)
-        avg_loss = float(profile.get("avg_loss_pips", 0.0) or 0.0)
-        rr = avg_win / avg_loss if avg_loss > 0 else avg_win
-
-        hot_sample = sample_size >= 6 and win_rate >= 0.58 and rr >= 1.05
-        elite_sample = sample_size >= 10 and win_rate >= 0.62 and rr >= 1.15
-        if hot_sample:
-            boost = 1.05
-            if elite_sample:
-                boost = 1.1
-            if pocket == "scalp" and weight_hint <= 0.05:
-                boost = min(boost, 1.04)
-            factor *= boost
-        else:
-            # スキャル pocket はフォーカスから外れている場合に微縮小する
-            if pocket == "scalp" and weight_hint < 0.02:
-                factor *= 0.9
-
-        return max(0.55, min(1.1, round(factor, 3)))
-
-    def get_recent_profile(self, pocket: str) -> Dict[str, float]:
-        return dict(self._recent_profile.get(pocket, {}))
-
-    def get_recent_profiles(self) -> Dict[str, Dict[str, float]]:
-        return {key: dict(val) for key, val in self._recent_profile.items()}
-
-    def set_weight_hint(self, pocket: str, weight: Optional[float]) -> None:
-        if weight is None:
-            self._weight_hint.pop(pocket, None)
-            return
-        try:
-            value = float(weight)
-        except (TypeError, ValueError):
-            return
-        if value < 0:
-            value = 0.0
-        self._weight_hint[pocket] = value
-
-    def _apply_loss_clusters(
-        self,
-        cluster_stats: Dict[str, Dict[str, float]],
-        *,
-        range_active: bool,
-        atr_pips: Optional[float],
-        vol_5m: Optional[float],
-        now: datetime,
-    ) -> None:
-        fallback_cd = 900
-        if cluster_stats:
-            try:
-                fallback_cd = int(
-                    min(
-                        stats.get("cooldown", 900) or 900
-                        for stats in cluster_stats.values()
-                    )
-                )
-            except Exception:
-                fallback_cd = 900
-
-        for pocket, stats in cluster_stats.items():
-            thresholds = self._compute_cluster_thresholds(
-                pocket,
-                base_cooldown=int(stats.get("cooldown", fallback_cd) or fallback_cd),
-                range_active=range_active,
-                atr_pips=atr_pips,
-                vol_5m=vol_5m,
-            )
-            count = int(stats.get("count", 0))
-            loss_pips = float(stats.get("loss_pips", 0.0))
-            apply_needed = count >= thresholds["count"] or loss_pips >= thresholds["pips"]
-            if not apply_needed:
-                recovery_count = max(0, thresholds["count"] * 0.2)
-                recovery_pips = thresholds["pips"] * 0.2
-                if count <= recovery_count and loss_pips <= recovery_pips:
-                    for direction in ("long", "short"):
-                        info = self.get_cooldown(pocket, direction, now)
-                        if info and info.reason == "loss_cluster":
-                            self.clear_cooldown(pocket, direction, reason="loss_cluster")
-                            logging.info(
-                                "[STAGE] loss cluster recovery pocket=%s direction=%s remaining_count=%d loss_pips=%.2f",
-                                pocket,
-                                direction,
-                                count,
-                                loss_pips,
-                            )
-                continue
-            seconds = thresholds["cooldown"]
-            applicable_dirs: List[str] = []
-            for direction in ("long", "short"):
-                lose_streak, _ = self.get_loss_profile(pocket, direction)
-                if lose_streak > 0:
-                    applicable_dirs.append(direction)
-            if not applicable_dirs:
-                applicable_dirs = ["long", "short"]
-
-            for direction in ("long", "short"):
-                if direction not in applicable_dirs:
-                    self.clear_cooldown(pocket, direction, reason="loss_cluster")
-
-            applied = False
-            for direction in applicable_dirs:
-                info = self.get_cooldown(pocket, direction, now)
-                if info and info.reason == "loss_cluster":
-                    remaining = int((info.cooldown_until - now).total_seconds())
-                    if remaining >= seconds * 0.6:
-                        continue
-                self.set_cooldown(
-                    pocket,
-                    direction,
-                    reason="loss_cluster",
-                    seconds=seconds,
-                    now=now,
-                )
-                applied = True
-            if applied:
-                logging.info(
-                    "[STAGE] loss cluster cooldown pocket=%s count=%d loss_pips=%.2f cooldown=%ds",
-                    pocket,
-                    count,
-                    loss_pips,
-                    seconds,
-                )
-
-    def _compute_cluster_thresholds(
-        self,
-        pocket: str,
-        *,
-        base_cooldown: int,
-        range_active: bool,
-        atr_pips: Optional[float],
-        vol_5m: Optional[float],
-    ) -> Dict[str, float]:
-        count = 3
-        pips = 6.0
-        cooldown = max(120, base_cooldown)
-
-        if pocket == "micro":
-            count = 2
-            pips = 4.0
-        elif pocket == "scalp":
-            count = 2
-            pips = 3.0
-
-        if range_active:
-            count = max(1, count - 1)
-            pips *= 0.7
-            cooldown = int(cooldown * 1.2)
-
-        atr = atr_pips or 0.0
-        if pocket == "macro":
-            if atr and atr < 9.5:
-                count = max(1, count - 1)
-                pips *= 0.85
-                cooldown = int(cooldown * 1.1)
-            elif atr and atr > 14:
-                count += 1
-                pips *= 1.1
-                cooldown = max(int(cooldown * 0.9), 300)
-        else:
-            if atr and atr < 6.5:
-                count = max(1, count - 1)
-                pips *= 0.8
-                cooldown = int(cooldown * 1.15)
-            elif atr and atr > 11.5:
-                count += 1
-                pips *= 1.15
-                cooldown = max(int(cooldown * 0.85), 180)
-
-        if vol_5m is not None:
-            if vol_5m < 0.8:
-                cooldown = int(cooldown * 1.1)
-            elif vol_5m > 1.6:
-                cooldown = max(int(cooldown * 0.9), 150)
-                pips *= 1.05
-
-        return {"count": count, "pips": pips, "cooldown": max(120, cooldown)}
-
-    def _build_recent_profile(
-        self, rows: List[sqlite3.Row], now: datetime
-    ) -> Dict[str, Dict[str, float]]:
-        result: Dict[str, Dict[str, float]] = {}
-        if not rows:
-            return result
-        recent = rows[-150:]
-        stats: Dict[str, Dict[str, List[float]]] = {}
-        cutoff = now - timedelta(days=3)
-        for row in recent:
-            pocket = row["pocket"] or ""
-            if not pocket:
-                continue
-            pl_pips = float(row["pl_pips"] or 0.0)
-            if abs(pl_pips) < 0.05:
-                continue
-            close_dt = self._parse_iso(row["close_time"], now)
-            if close_dt < cutoff:
-                continue
-            bucket = stats.setdefault(pocket, {"wins": [], "losses": [], "all": []})
-            bucket["all"].append(pl_pips)
-            if pl_pips > 0:
-                bucket["wins"].append(pl_pips)
-            elif pl_pips < 0:
-                bucket["losses"].append(abs(pl_pips))
-
-        for pocket, data in stats.items():
-            total = len(data["all"])
-            if total == 0:
-                continue
-            wins = data["wins"]
-            losses = data["losses"]
-            win_rate = len(wins) / total
-            avg_win = sum(wins) / len(wins) if wins else 0.0
-            avg_loss = sum(losses) / len(losses) if losses else 0.0
-            result[pocket] = {
-                "win_rate": round(win_rate, 4),
-                "avg_win_pips": round(avg_win, 3),
-                "avg_loss_pips": round(avg_loss, 3),
-                "sample_size": total,
-            }
-        return result
-
-    @staticmethod
-    def _parse_iso(raw: Optional[str], fallback: datetime) -> datetime:
-        if not raw:
-            return fallback
-        try:
-            dt = datetime.fromisoformat(raw.replace("Z", "+00:00"))
-        except ValueError:
-            return fallback
-        if dt.tzinfo is not None:
-            return dt.astimezone(timezone.utc).replace(tzinfo=None)
-        return dt
-=======
         """連敗時はより強くサイズを縮小し、連勝時はゆるやかに抑制。
 
         例:
@@ -1049,5 +686,4 @@
         floor = max(0.3, _POCKET_SIZE_FLOOR.get(pocket, 0.4))
         if reverse_brake:
             floor = min(floor, _STAGE_REVERSE_LOSS_FLOOR)
-        return max(floor, round(factor, 3))
->>>>>>> 91a5739f
+        return max(floor, round(factor, 3))