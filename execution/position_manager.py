from __future__ import annotations
import json
import os
import json
import logging
import time
import copy
import sqlite3
import pathlib
from datetime import datetime, timezone, timedelta
<<<<<<< HEAD
from typing import Dict
=======
from typing import Dict, Tuple

import requests
from requests.adapters import HTTPAdapter
from urllib3.util.retry import Retry
>>>>>>> 91a5739f
from utils.secrets import get_secret

# --- config ---
# env.toml から OANDA 設定を取得
TOKEN = get_secret("oanda_token")
ACCOUNT = get_secret("oanda_account_id")
PRACT = False  # env.tomlから取得しないため、ここでは固定値とする
REST_HOST = (
    "https://api-fxpractice.oanda.com" if PRACT else "https://api-fxtrade.oanda.com"
)
HEADERS = {"Authorization": f"Bearer {TOKEN}"}

_DB = pathlib.Path("logs/trades.db")
_ORDERS_DB = pathlib.Path("logs/orders.db")
_CHUNK_SIZE = 100
_MAX_FETCH = int(os.getenv("POSITION_MANAGER_MAX_FETCH", "1000"))
_REQUEST_TIMEOUT = float(os.getenv("POSITION_MANAGER_HTTP_TIMEOUT", "7.0"))
_RETRY_STATUS_CODES = tuple(
    int(code.strip())
    for code in os.getenv(
        "POSITION_MANAGER_HTTP_RETRY_CODES", "408,409,425,429,500,502,503,504,520,522"
    ).split(",")
    if code.strip().isdigit()
)
_OPEN_TRADES_CACHE_TTL = float(
    os.getenv("POSITION_MANAGER_OPEN_TRADES_CACHE_TTL", "2.0")
)
_OPEN_TRADES_FAIL_BACKOFF_BASE = float(
    os.getenv("POSITION_MANAGER_OPEN_TRADES_BACKOFF_BASE", "2.5")
)
_OPEN_TRADES_FAIL_BACKOFF_MAX = float(
    os.getenv("POSITION_MANAGER_OPEN_TRADES_BACKOFF_MAX", "60.0")
)
_MANUAL_POCKET_NAME = os.getenv("POSITION_MANAGER_MANUAL_POCKET", "manual")
_KNOWN_POCKETS = {"micro", "macro", "scalp"}


def _build_http_session() -> requests.Session:
    total = int(os.getenv("POSITION_MANAGER_HTTP_RETRY_TOTAL", "3"))
    backoff = float(os.getenv("POSITION_MANAGER_HTTP_BACKOFF", "0.6"))
    retry = Retry(
        total=total,
        status_forcelist=_RETRY_STATUS_CODES,
        allowed_methods=frozenset({"GET", "POST"}),
        backoff_factor=backoff,
        raise_on_status=False,
    )
    adapter = HTTPAdapter(
        max_retries=retry,
        pool_connections=4,
        pool_maxsize=8,
    )
    session = requests.Session()
    session.mount("https://", adapter)
    session.mount("http://", adapter)
    return session


def _tx_sort_key(tx: dict) -> int:
    try:
        return int(tx.get("id") or 0)
    except (TypeError, ValueError):
        return 0


def _parse_timestamp(ts: str) -> datetime:
    """OANDAのISO文字列（ナノ秒精度）をPythonのdatetimeに変換する。"""
    if not ts:
        return datetime.now(timezone.utc)

    ts = ts.replace("Z", "+00:00")
    if "." not in ts:
        dt = datetime.fromisoformat(ts)
        return dt if dt.tzinfo else dt.replace(tzinfo=timezone.utc)

    head, tail = ts.split(".", 1)
    tz = ""
    if "+" in tail:
        frac, tz = tail.split("+", 1)
        tz = "+" + tz
    elif "-" in tail[6:]:
        frac, tz = tail.split("-", 1)
        tz = "-" + tz
    else:
        frac, tz = tail, ""

    frac = frac[:6].ljust(6, "0")
    dt = datetime.fromisoformat(f"{head}.{frac}{tz}")
    return dt if dt.tzinfo else dt.replace(tzinfo=timezone.utc)


class PositionManager:
    def __init__(self):
        self.con = sqlite3.connect(_DB)
        self.con.row_factory = sqlite3.Row
        self._ensure_schema()
        self._last_tx_id = self._get_last_transaction_id()
        self._pocket_cache: dict[str, str] = {}
        self._client_cache: dict[str, str] = {}
        self._http = _build_http_session()
        self._last_positions: dict[str, dict] = {}
        self._last_positions_ts: float = 0.0
        self._open_trade_failures: int = 0
        self._next_open_fetch_after: float = 0.0
        self._last_positions_meta: dict | None = None
        self._entry_meta_cache: dict[str, dict] = {}

    @staticmethod
    def _normalize_pocket(pocket: str | None) -> str:
        """Map pocket values to a canonical set.

        Business rule (2025-10): any "unknown" or empty pocket is treated as
        manual. Agent-managed pockets remain unchanged.
        """
        allowed = {"macro", "micro", "scalp", "scalp_fast", "manual"}
        if not pocket:
            return "manual"
        p = str(pocket).strip().lower()
        if p in ("", "unknown"):
            return "manual"
        return p if p in allowed else "manual"

    def _ensure_schema(self):
        # trades テーブルが存在しない場合のベース定義
        self.con.execute(
            """
            CREATE TABLE IF NOT EXISTS trades (
              id INTEGER PRIMARY KEY AUTOINCREMENT,
              transaction_id INTEGER,
              ticket_id TEXT,
              pocket TEXT,
              instrument TEXT,
              units INTEGER,
              closed_units INTEGER,
              entry_price REAL,
              close_price REAL,
              fill_price REAL,
              pl_pips REAL,
              realized_pl REAL,
              commission REAL,
              financing REAL,
              entry_time TEXT,
              open_time TEXT,
              close_time TEXT,
              close_reason TEXT,
              state TEXT,
              updated_at TEXT,
              version TEXT DEFAULT 'v1',
              unrealized_pl REAL
            )
            """
        )

        # 欠損カラムを追加（既存データを保持する）
        existing = {row[1] for row in self.con.execute("PRAGMA table_info(trades)")}
        columns: dict[str, str] = {
            "transaction_id": "INTEGER",
            "ticket_id": "TEXT",
            "pocket": "TEXT",
            "instrument": "TEXT",
            "units": "INTEGER",
            "closed_units": "INTEGER",
            "entry_price": "REAL",
            "close_price": "REAL",
            "fill_price": "REAL",
            "pl_pips": "REAL",
            "realized_pl": "REAL",
            "commission": "REAL",
            "financing": "REAL",
            "entry_time": "TEXT",
            "open_time": "TEXT",
            "close_time": "TEXT",
            "close_reason": "TEXT",
            "state": "TEXT",
            "updated_at": "TEXT",
            "version": "TEXT DEFAULT 'v1'",
            "unrealized_pl": "REAL",
            # strategy attribution
            "client_order_id": "TEXT",
            "strategy_tag": "TEXT",
            "entry_thesis": "TEXT",
        }
        for name, ddl in columns.items():
            if name not in existing:
                self.con.execute(f"ALTER TABLE trades ADD COLUMN {name} {ddl}")

        if self._has_ticket_unique_constraint():
            self._migrate_remove_ticket_unique()

        # 旧ユニークインデックス（ticket_id 単独）は部分決済を上書きしてしまうため削除し、
        # (transaction_id, ticket_id) の複合ユニークへ移行、ticket_id は非ユニーク索引に変更
        try:
            self.con.execute("DROP INDEX IF EXISTS idx_trades_ticket")
        except Exception:
            pass
        self.con.execute(
            "CREATE UNIQUE INDEX IF NOT EXISTS uniq_trades_tx_trade ON trades(transaction_id, ticket_id)"
        )
        self.con.execute(
            "CREATE INDEX IF NOT EXISTS idx_trades_ticket ON trades(ticket_id)"
        )
        self.con.execute(
            "CREATE INDEX IF NOT EXISTS idx_trades_close_time ON trades(close_time)"
        )
        self.con.commit()

    def _get_last_transaction_id(self) -> int:
        """DBに記録済みの最新トランザクションIDを取得"""
        # 旧スキーマ互換のため、transaction_id 優先で取得する
        cursor = self.con.cursor()
        try:
            row = cursor.execute("SELECT MAX(transaction_id) FROM trades").fetchone()
            if row and row[0]:
                return int(row[0])
        except sqlite3.OperationalError:
            pass

        row = cursor.execute("SELECT MAX(id) FROM trades").fetchone()
        return int(row[0]) if row and row[0] else 0

    def _has_ticket_unique_constraint(self) -> bool:
        try:
            indexes = list(self.con.execute("PRAGMA index_list(trades)"))
        except sqlite3.Error:
            return False
        for idx in indexes:
            name = idx[1]
            unique = idx[2]
            if not unique:
                continue
            if name.startswith("sqlite_autoindex_trades"):
                try:
                    cols = list(self.con.execute(f"PRAGMA index_info('{name}')"))
                except sqlite3.Error:
                    continue
                if len(cols) == 1 and cols[0][2] == "ticket_id":
                    return True
        return False

    def _migrate_remove_ticket_unique(self) -> None:
        try:
            self.con.execute("BEGIN")
            self.con.execute(
                """
                CREATE TABLE IF NOT EXISTS trades_migrated (
                  id INTEGER PRIMARY KEY AUTOINCREMENT,
                  transaction_id INTEGER,
                  ticket_id TEXT,
                  pocket TEXT,
                  instrument TEXT,
                  units INTEGER,
                  closed_units INTEGER,
                  entry_price REAL,
                  close_price REAL,
                  fill_price REAL,
                  pl_pips REAL,
                  realized_pl REAL,
                  commission REAL,
                  financing REAL,
                  entry_time TEXT,
                  open_time TEXT,
                  close_time TEXT,
                  close_reason TEXT,
                  state TEXT,
                  updated_at TEXT,
                  version TEXT DEFAULT 'v1',
                  unrealized_pl REAL
                )
                """
            )
            columns = (
                "id, transaction_id, ticket_id, pocket, instrument, units, closed_units, "
                "entry_price, close_price, fill_price, pl_pips, realized_pl, commission, "
                "financing, entry_time, open_time, close_time, close_reason, state, "
                "updated_at, version, unrealized_pl"
            )
            self.con.execute(
                f"INSERT OR IGNORE INTO trades_migrated ({columns}) "
                f"SELECT {columns} FROM trades"
            )
            self.con.execute("DROP TABLE trades")
            self.con.execute("ALTER TABLE trades_migrated RENAME TO trades")
            self.con.commit()
        except sqlite3.Error as exc:
            self.con.rollback()
            print(f"[PositionManager] Failed to migrate trades table: {exc}")

    def _fetch_closed_trades(self):
        """OANDAから決済済みトランザクションを取得"""
        summary_url = f"{REST_HOST}/v3/accounts/{ACCOUNT}/transactions"
        try:
            summary = self._request_json(
                summary_url,
                params={"sinceID": self._last_tx_id},
            ) or {}
        except requests.RequestException as e:
            print(f"[PositionManager] Error fetching transactions summary: {e}")
            self._reset_http_if_needed(e)
            return []

        try:
            last_tx_id = int(summary.get("lastTransactionID") or 0)
        except (TypeError, ValueError):
            last_tx_id = 0

        if last_tx_id <= self._last_tx_id:
            return []

        fetch_from = self._last_tx_id + 1
        min_allowed = max(1, last_tx_id - _MAX_FETCH + 1)
        if fetch_from < min_allowed:
            fetch_from = min_allowed

        transactions: list[dict] = []
        chunk_from = fetch_from
        chunk_url = f"{REST_HOST}/v3/accounts/{ACCOUNT}/transactions/idrange"

        while chunk_from <= last_tx_id:
            chunk_to = min(chunk_from + _CHUNK_SIZE - 1, last_tx_id)
            params = {"from": chunk_from, "to": chunk_to}
            try:
                data = self._request_json(chunk_url, params=params) or {}
            except requests.RequestException as e:
                print(
                    "[PositionManager] Error fetching transaction chunk "
                    f"{chunk_from}-{chunk_to}: {e}"
                )
                self._reset_http_if_needed(e)
                break
            for tx in data.get("transactions") or []:
                try:
                    tx_id = int(tx.get("id"))
                except (TypeError, ValueError):
                    continue
                if tx_id <= self._last_tx_id:
                    continue
                transactions.append(tx)

            chunk_from = chunk_to + 1

        transactions.sort(key=_tx_sort_key)
        return transactions

    def _get_trade_details(self, trade_id: str) -> dict | None:
        """tradeIDを使ってOANDAから取引詳細を取得する"""
        url = f"{REST_HOST}/v3/accounts/{ACCOUNT}/trades/{trade_id}"
        try:
<<<<<<< HEAD
            r = requests.get(url, headers=HEADERS, timeout=5)
            r.raise_for_status()
            trade = r.json().get("trade", {})

            pocket_tag = trade.get("clientExtensions", {}).get("tag", "pocket=unknown")
            pocket_raw = pocket_tag.split("=")[1] if "=" in pocket_tag else "unknown"
            pocket = self._normalize_pocket(pocket_raw)
=======
            payload = self._request_json(url) or {}
            trade = payload.get("trade", {})
            client_ext = trade.get("clientExtensions", {}) or {}
            pocket_tag = client_ext.get("tag", "pocket=unknown")
            pocket = pocket_tag.split("=")[1] if "=" in pocket_tag else "unknown"
            client_id = client_ext.get("id")
>>>>>>> 91a5739f

            details = {
                "entry_price": float(trade.get("price", 0.0)),
                "entry_time": _parse_timestamp(trade.get("openTime")),
                "units": int(trade.get("initialUnits", 0)),
                "pocket": pocket,
                "client_order_id": client_id,
                "strategy_tag": None,
                "entry_thesis": None,
            }
            # Heuristic mapping from client id prefix
            try:
                if client_id:
                    if client_id.startswith("qr-fast-"):
                        details["strategy_tag"] = "fast_scalp"
                    elif client_id.startswith("qr-pullback-s5-"):
                        details["strategy_tag"] = "pullback_s5"
                    elif client_id.startswith("qr-pullback-"):
                        details["strategy_tag"] = "pullback_scalp"
                    elif client_id.startswith("qr-mirror-s5-"):
                        details["strategy_tag"] = "mirror_spike_s5"
                    elif client_id.startswith("qr-"):
                        import re
                        m = re.match(r"^qr-\d+-(micro|macro|event|hybrid)-(.*)$", client_id)
                        if m:
                            details["strategy_tag"] = m.group(2)
            except Exception:
                pass
            # Augment with local orders log for strategy_tag/thesis if possible
            try:
                from_orders = self._get_trade_details_from_orders(trade_id)
                if from_orders:
                    for key in ("client_order_id", "strategy_tag", "entry_thesis"):
                        if from_orders.get(key) and not details.get(key):
                            details[key] = from_orders.get(key)
            except Exception:
                pass
            return details
        except requests.HTTPError as exc:
            if exc.response is not None and exc.response.status_code == 404:
                fallback = self._get_trade_details_from_orders(trade_id)
                if fallback:
                    return fallback
            print(f"[PositionManager] Error fetching trade details for {trade_id}: {exc}")
            return self._get_trade_details_from_orders(trade_id)
        except requests.RequestException as e:
            print(f"[PositionManager] Error fetching trade details for {trade_id}: {e}")
            self._reset_http_if_needed(e)
            return self._get_trade_details_from_orders(trade_id)

    def _get_trade_details_from_orders(self, trade_id: str) -> dict | None:
        if not _ORDERS_DB.exists():
            return None
        try:
            con = sqlite3.connect(_ORDERS_DB)
            con.row_factory = sqlite3.Row
            row = con.execute(
                """
                SELECT pocket, instrument, units, executed_price, ts, client_order_id
                FROM orders
                WHERE ticket_id = ?
                  AND status = 'filled'
                ORDER BY id ASC
                LIMIT 1
                """,
                (trade_id,),
            ).fetchone()
            con.close()
        except sqlite3.Error as exc:
            print(f"[PositionManager] orders.db lookup failed for trade {trade_id}: {exc}")
            return None
        if not row:
            return None
        ts = row["ts"]
        try:
            entry_time = datetime.fromisoformat(ts)
            if entry_time.tzinfo is None:
                entry_time = entry_time.replace(tzinfo=timezone.utc)
            else:
                entry_time = entry_time.astimezone(timezone.utc)
        except Exception:
            entry_time = datetime.now(timezone.utc)
        client_id = row["client_order_id"]
        strategy_tag = None
        thesis_obj = None
        if client_id:
            try:
                con2 = sqlite3.connect(_ORDERS_DB)
                con2.row_factory = sqlite3.Row
                att = con2.execute(
                    """
                    SELECT request_json FROM orders
                    WHERE client_order_id = ? AND status = 'submit_attempt'
                    ORDER BY id ASC
                    LIMIT 1
                    """,
                    (client_id,),
                ).fetchone()
                con2.close()
                if att and att["request_json"]:
                    try:
                        payload = json.loads(att["request_json"]) or {}
                        thesis_obj = payload.get("entry_thesis") or {}
                        if isinstance(thesis_obj, dict):
                            strategy_tag = thesis_obj.get("strategy_tag")
                    except Exception:
                        thesis_obj = None
            except sqlite3.Error:
                pass
        return {
            "entry_price": float(row["executed_price"] or 0.0),
            "entry_time": entry_time,
            "units": int(row["units"] or 0),
<<<<<<< HEAD
            "pocket": self._normalize_pocket(row["pocket"]),
=======
            "pocket": row["pocket"] or "unknown",
            "client_order_id": client_id,
            "strategy_tag": strategy_tag,
            "entry_thesis": thesis_obj,
>>>>>>> 91a5739f
        }

    def _resolve_entry_meta(self, trade_id: str) -> dict | None:
        if not trade_id:
            return None
        cached = self._entry_meta_cache.get(trade_id)
        if cached:
            return cached
        details = self._get_trade_details_from_orders(trade_id)
        if details:
            self._entry_meta_cache[trade_id] = details
        return details

    def _parse_and_save_trades(self, transactions: list[dict]):
        """トランザクションを解析し、DBに保存"""
        trades_to_save = []
        saved_records: list[dict] = []
        processed_tx_ids = set()

        for tx in transactions:
            tx_id_raw = tx.get("id")
            try:
                tx_id = int(tx_id_raw)
            except (TypeError, ValueError):
                continue
            # ORDER_FILLのみ処理（クローズ/部分約定両対応）
            if tx.get("type") != "ORDER_FILL":
                processed_tx_ids.add(tx_id)
                continue

            closures: list[tuple[str, dict]] = []
            for closed_trade in tx.get("tradesClosed") or []:
                closures.append(("CLOSED", closed_trade))
            trade_reduced = tx.get("tradeReduced")
            if trade_reduced:
                closures.append(("PARTIAL", trade_reduced))
            for reduced in tx.get("tradesReduced") or []:
                closures.append(("PARTIAL", reduced))

            if not closures:
                processed_tx_ids.add(tx_id)
                continue

            for state_label, closed_trade in closures:
                trade_id = closed_trade.get("tradeID")
                if not trade_id:
                    continue

                details = self._get_trade_details(trade_id)
                if not details:
                    continue

                close_price = float(tx.get("price", 0.0))
                close_time = _parse_timestamp(tx.get("time"))

                # USD/JPY の pips を計算 (1 pip = 0.01 JPY)
                # OANDAのPLは通貨額なので、価格差からpipsを計算する
                entry_price = details["entry_price"]
                units = details["units"]
                # 実際にクローズされたユニット（部分決済対応）
                try:
                    closed_units_raw = closed_trade.get("units")
                    # OANDAの tradesClosed[].units は方向に応じて符号が付く場合があるため、絶対値で保存
                    closed_units = abs(int(float(closed_units_raw))) if closed_units_raw is not None else 0
                except Exception:
                    closed_units = 0
                if units > 0:  # Buy
                    pl_pips = (close_price - entry_price) * 100
                else:  # Sell
                    pl_pips = (entry_price - close_price) * 100

                realized_pl = float(closed_trade.get("realizedPL", 0.0) or 0.0)
                # 取引コスト類（存在すれば保存）
                try:
                    commission = float(tx.get("commission", 0.0) or 0.0)
                except Exception:
                    commission = 0.0
                try:
                    financing = float(tx.get("financing", 0.0) or 0.0)
                except Exception:
                    financing = 0.0
                transaction_id = int(tx.get("id", 0) or 0)
                updated_at = datetime.now(timezone.utc).isoformat()
                close_reason = tx.get("reason") or tx.get("type") or "UNKNOWN"

                record_tuple = (
                    transaction_id,
                    trade_id,
                    details["pocket"],
                    tx.get("instrument"),
                    units,
                    closed_units,
                    entry_price,
                    close_price,
                    close_price,
                    pl_pips,
                    realized_pl,
                    commission,
                    financing,
                    details["entry_time"].isoformat(),
                    details["entry_time"].isoformat(),
                    close_time.isoformat(),
                    close_reason,
                    "CLOSED" if state_label == "CLOSED" else "PARTIAL",
                    updated_at,
                    "v3",
                    0.0,
                    # attribution
                    details.get("client_order_id"),
                    details.get("strategy_tag"),
                    json.dumps(details.get("entry_thesis"), ensure_ascii=False)
                )
                trades_to_save.append(record_tuple)
                saved_records.append(
                    {
                        "transaction_id": transaction_id,
                        "ticket_id": trade_id,
                        "pocket": details["pocket"],
                        "instrument": tx.get("instrument"),
                        "units": units,
                        "closed_units": closed_units,
                        "entry_price": entry_price,
                        "close_price": close_price,
                        "fill_price": close_price,
                        "pl_pips": pl_pips,
                        "realized_pl": realized_pl,
                        "commission": commission,
                        "financing": financing,
                        "entry_time": details["entry_time"].isoformat(),
                        "close_time": close_time.isoformat(),
                        "close_reason": close_reason,
                        "state": "CLOSED",
                        "updated_at": updated_at,
                        "version": "v3",
                        "unrealized_pl": 0.0,
                        "client_order_id": details.get("client_order_id"),
                        "strategy_tag": details.get("strategy_tag"),
                    }
                )
                if details["pocket"]:
                    self._pocket_cache[trade_id] = details["pocket"]

                processed_tx_ids.add(tx_id)

        if trades_to_save:
            # ticket_id (OANDA tradeID) が重複しないように挿入
            self.con.executemany(
                """
                INSERT OR REPLACE INTO trades (
                    transaction_id,
                    ticket_id,
                    pocket,
                    instrument,
                    units,
                    closed_units,
                    entry_price,
                    close_price,
                    fill_price,
                    pl_pips,
                    realized_pl,
                    commission,
                    financing,
                    entry_time,
                    open_time,
                    close_time,
                    close_reason,
                    state,
                    updated_at,
                    version,
                    unrealized_pl,
                    client_order_id,
                    strategy_tag,
                    entry_thesis
                )
                VALUES (?, ?, ?, ?, ?, ?, ?, ?, ?, ?, ?, ?, ?, ?, ?, ?, ?, ?, ?, ?, ?, ?, ?, ?)
            """,
                trades_to_save,
            )
            self.con.commit()
            print(f"[PositionManager] Saved {len(trades_to_save)} new trades.")

        if processed_tx_ids:
            self._last_tx_id = max(processed_tx_ids)
        return saved_records

    def sync_trades(self):
        """定期的に呼び出し、決済済みトレードを同期する"""
        transactions = self._fetch_closed_trades()
        if not transactions:
            return []
        return self._parse_and_save_trades(transactions)

    def _request_json(self, url: str, params: dict | None = None) -> dict:
        resp = self._http.get(
            url,
            headers=HEADERS,
            params=params,
            timeout=_REQUEST_TIMEOUT,
        )
        resp.raise_for_status()
        try:
            return resp.json()
        except ValueError:
            logging.warning("[PositionManager] Non-JSON response from %s", url)
            return {}

    def _reset_http_if_needed(self, exc: requests.RequestException) -> None:
        if isinstance(
            exc,
            (
                requests.exceptions.ConnectionError,
                requests.exceptions.ChunkedEncodingError,
                requests.exceptions.Timeout,
            ),
        ):
            try:
                self._http.close()
            except Exception:
                pass
            self._http = _build_http_session()

    def close(self):
        self.con.close()

    def register_open_trade(self, trade_id: str, pocket: str, client_id: str | None = None):
        if trade_id and pocket:
            self._pocket_cache[str(trade_id)] = pocket
        if client_id and trade_id:
            self._client_cache[client_id] = trade_id

    def get_open_positions(self) -> dict[str, dict]:
        """現在の保有ポジションを pocket 単位で集計して返す"""
        now_mono = time.monotonic()
        if self._last_positions and now_mono < self._next_open_fetch_after:
            age = max(0.0, now_mono - self._last_positions_ts)
            stale = self._open_trade_failures > 0
            return self._package_positions(
                self._last_positions,
                stale=stale,
                age_sec=age,
                extra_meta=self._last_positions_meta,
            )

        url = f"{REST_HOST}/v3/accounts/{ACCOUNT}/openTrades"
        try:
            payload = self._request_json(url) or {}
            trades = payload.get("trades", [])
            self._open_trade_failures = 0
            self._next_open_fetch_after = now_mono + _OPEN_TRADES_CACHE_TTL
        except requests.RequestException as e:
            logging.warning("[PositionManager] Error fetching open trades: %s", e)
            self._reset_http_if_needed(e)
            self._open_trade_failures += 1
            backoff = min(
                _OPEN_TRADES_FAIL_BACKOFF_BASE * (2 ** (self._open_trade_failures - 1)),
                _OPEN_TRADES_FAIL_BACKOFF_MAX,
            )
            self._next_open_fetch_after = now_mono + backoff
            if self._last_positions:
                age = max(0.0, now_mono - self._last_positions_ts)
                return self._package_positions(
                    self._last_positions,
                    stale=True,
                    age_sec=age,
                    extra_meta=self._last_positions_meta,
                )
            return {}

        pockets: dict[str, dict] = {}
        net_units = 0
<<<<<<< HEAD
        client_ids: list[str] = []
        agent_pockets = {"macro", "micro", "scalp", "scalp_fast"}
        agent_client_prefixes = ("qr-", "qr-fast-")

=======
        manual_trades = 0
        manual_units = 0
        manual_unrealized = 0.0
>>>>>>> 91a5739f
        for tr in trades:
            client_ext = tr.get("clientExtensions", {}) or {}
            client_id_raw = client_ext.get("id")
            client_id = str(client_id_raw or "")
            tag_raw = client_ext.get("tag") or ""
            tag = str(tag_raw)
            trade_id = tr.get("id") or tr.get("tradeID")
            cached_pocket = self._pocket_cache.get(str(trade_id), "") if trade_id else ""

            pocket: str
            if client_id.startswith(agent_client_prefixes):
                if tag.startswith("pocket="):
                    pocket = tag.split("=", 1)[1]
                elif cached_pocket in agent_pockets:
                    pocket = cached_pocket
                else:
                    pocket = "unknown"
            elif cached_pocket in agent_pockets:
                pocket = cached_pocket
            elif tag.startswith("pocket="):
                candidate = tag.split("=", 1)[1]
                pocket = candidate if candidate in agent_pockets else "manual"
            else:
<<<<<<< HEAD
                pocket = "manual"

            # Canonicalize: treat unknown/empty as manual per policy
            pocket = self._normalize_pocket(pocket)

            units = int(tr.get("currentUnits", 0))
            if units == 0:
                continue
=======
                trade_id = tr.get("id") or tr.get("tradeID")
                pocket = self._pocket_cache.get(str(trade_id), _MANUAL_POCKET_NAME)
            if pocket not in _KNOWN_POCKETS:
                pocket = _MANUAL_POCKET_NAME
            units = int(tr.get("currentUnits", 0))
            if units == 0:
                continue
            trade_id_raw = tr.get("id") or tr.get("tradeID")
            trade_id = str(trade_id_raw)
>>>>>>> 91a5739f
            price = float(tr.get("price", 0.0))
            open_time_raw = tr.get("openTime")
            open_time_iso: str | None = None
            if open_time_raw:
                try:
                    opened_dt = _parse_timestamp(open_time_raw).astimezone(timezone.utc)
                    open_time_iso = opened_dt.isoformat()
                except Exception:
                    open_time_iso = open_time_raw
            info = pockets.setdefault(
                pocket,
                {
                    "units": 0,
                    "avg_price": 0.0,
                    "trades": 0,
                    "long_units": 0,
                    "long_avg_price": 0.0,
                    "short_units": 0,
                    "short_avg_price": 0.0,
                    "open_trades": [],
                    "unrealized_pl": 0.0,
                    "unrealized_pl_pips": 0.0,
                },
            )
            if pocket == "manual":
                info["manual"] = True
            try:
                unrealized_pl = float(tr.get("unrealizedPL", 0.0) or 0.0)
            except Exception:
                unrealized_pl = 0.0
            abs_units = abs(units)
            pip_value = abs_units * 0.01
            unrealized_pl_pips = unrealized_pl / pip_value if pip_value else 0.0
<<<<<<< HEAD
            info["open_trades"].append(
                {
                    "trade_id": str(trade_id),
                    "units": units,
                    "price": price,
                    "client_id": client_ext.get("id"),
                    "side": "long" if units > 0 else "short",
                    "unrealized_pl": unrealized_pl,
                    "unrealized_pl_pips": unrealized_pl_pips,
                    "open_time": open_time_iso or open_time_raw,
                }
            )
            if client_ext.get("id"):
                client_ids.append(client_ext.get("id"))
=======
            trade_entry = {
                "trade_id": trade_id,
                "units": units,
                "price": price,
                "client_id": client_ext.get("id"),
                "side": "long" if units > 0 else "short",
                "unrealized_pl": unrealized_pl,
                "unrealized_pl_pips": unrealized_pl_pips,
                "open_time": open_time_iso or open_time_raw,
            }
            meta = self._resolve_entry_meta(trade_id)
            if meta:
                thesis = meta.get("entry_thesis")
                if isinstance(thesis, str):
                    try:
                        thesis = json.loads(thesis)
                    except Exception:
                        thesis = None
                if isinstance(thesis, dict):
                    trade_entry["entry_thesis"] = thesis
                strategy_tag = meta.get("strategy_tag")
                if strategy_tag:
                    trade_entry["strategy_tag"] = strategy_tag
            info["open_trades"].append(trade_entry)
>>>>>>> 91a5739f
            prev_total_units = info["units"]
            new_total_units = prev_total_units + units
            if new_total_units != 0:
                info["avg_price"] = (
                    info["avg_price"] * prev_total_units + price * units
                ) / new_total_units
            else:
                info["avg_price"] = price
            info["units"] = new_total_units
            info["trades"] += 1

            if units > 0:
                prev_units = info["long_units"]
                new_units = prev_units + units
                if new_units > 0:
                    if prev_units == 0 or info["long_avg_price"] == 0.0:
                        info["long_avg_price"] = price
                    else:
                        info["long_avg_price"] = (
                            info["long_avg_price"] * prev_units + price * units
                        ) / new_units
                info["long_units"] = new_units
            elif units < 0:
                abs_units = abs(units)
                prev_units = info["short_units"]
                new_units = prev_units + abs_units
                if new_units > 0:
                    if prev_units == 0 or info["short_avg_price"] == 0.0:
                        info["short_avg_price"] = price
                    else:
                        info["short_avg_price"] = (
                            info["short_avg_price"] * prev_units + price * abs_units
                        ) / new_units
                info["short_units"] = new_units

            info["unrealized_pl"] = info.get("unrealized_pl", 0.0) + unrealized_pl
            info["unrealized_pl_pips"] = info.get("unrealized_pl_pips", 0.0) + unrealized_pl_pips
            net_units += units
            if pocket == _MANUAL_POCKET_NAME:
                manual_trades += 1
                manual_units += units
                manual_unrealized += unrealized_pl

        if client_ids:
            entry_map = self._load_entry_thesis(client_ids)
            for pocket_info in pockets.values():
                trades_list = pocket_info.get("open_trades") if isinstance(pocket_info, dict) else None
                if not trades_list:
                    continue
                for trade in trades_list:
                    cid = trade.get("client_id")
                    if cid and cid in entry_map:
                        trade["entry_thesis"] = entry_map[cid]

        pockets["__net__"] = {"units": net_units}
        self._last_positions = copy.deepcopy(pockets)
        self._last_positions_ts = now_mono

        extra_meta = {}
        if manual_trades:
            extra_meta = {
                "manual_trades": manual_trades,
                "manual_units": manual_units,
                "manual_unrealized_pl": manual_unrealized,
            }
        self._last_positions_meta = dict(extra_meta)
        return self._package_positions(pockets, stale=False, age_sec=0.0, extra_meta=extra_meta)

    def _package_positions(
        self,
        pockets: dict[str, dict],
        *,
        stale: bool,
        age_sec: float,
        extra_meta: dict | None = None,
    ) -> dict[str, dict]:
        snapshot = copy.deepcopy(pockets)
        meta = snapshot.setdefault("__meta__", {})
        meta.update(
            {
                "stale": bool(stale),
                "age_sec": round(max(age_sec, 0.0), 2),
                "consecutive_failures": self._open_trade_failures if stale else 0,
            }
        )
        if extra_meta:
            meta.update(extra_meta)
        return snapshot

    def manual_exposure(
        self,
        positions: Dict[str, Dict] | None = None,
    ) -> Dict[str, float]:
        """
        Return a lightweight snapshot of manual/unknown exposure.
        """
        snapshot = positions or self.get_open_positions()
        units = 0
        unrealized = 0.0

        def _sum(info: Dict) -> Tuple[int, float]:
            if not info:
                return 0, 0.0
            trades = info.get("open_trades") or []
            total_units = 0
            unreal = 0.0
            if trades:
                for tr in trades:
                    try:
                        total_units += abs(int(tr.get("units", 0) or 0))
                    except (TypeError, ValueError):
                        continue
                    try:
                        unreal += float(tr.get("unrealized_pl", 0.0) or 0.0)
                    except (TypeError, ValueError):
                        continue
                return total_units, unreal
            try:
                total_units = abs(int(info.get("units", 0) or 0))
            except (TypeError, ValueError):
                total_units = 0
            try:
                unreal = float(info.get("unrealized_pl", 0.0) or 0.0)
            except (TypeError, ValueError):
                unreal = 0.0
            return total_units, unreal

        for pocket in (_MANUAL_POCKET_NAME, "unknown"):
            info = snapshot.get(pocket) or {}
            pocket_units, pocket_unreal = _sum(info)
            units += pocket_units
            unrealized += pocket_unreal

        return {
            "units": float(units),
            "lots": units / 100000.0,
            "unrealized_pl": float(unrealized),
        }

    def _load_entry_thesis(self, client_ids: list[str]) -> Dict[str, dict]:
        unique_ids = tuple(dict.fromkeys(cid for cid in client_ids if cid))
        if not unique_ids:
            return {}
        try:
            con = sqlite3.connect(_ORDERS_DB)
            con.row_factory = sqlite3.Row
        except sqlite3.Error as exc:
            print(f"[PositionManager] Failed to open orders.db: {exc}")
            return {}
        placeholders = ",".join("?" for _ in unique_ids)
        try:
            rows = con.execute(
                f"""
                SELECT client_order_id, request_json
                FROM orders
                WHERE client_order_id IN ({placeholders})
                  AND status='submit_attempt'
                ORDER BY id DESC
                """,
                unique_ids,
            ).fetchall()
        except sqlite3.Error as exc:
            print(f"[PositionManager] orders.db query failed: {exc}")
            con.close()
            return {}
        con.close()
        result: Dict[str, dict] = {}
        for row in rows:
            cid = row["client_order_id"]
            if cid in result:
                continue
            payload_raw = row["request_json"]
            if not payload_raw:
                continue
            try:
                payload = json.loads(payload_raw)
            except json.JSONDecodeError:
                continue
            thesis = (payload.get("meta") or {}).get("entry_thesis") or {}
            result[cid] = thesis
        return result

    def get_performance_summary(self, now: datetime | None = None) -> dict:
        now = now or datetime.now(timezone.utc)
        today_start = now.replace(hour=0, minute=0, second=0, microsecond=0)
        week_start = today_start - timedelta(days=6)

        buckets = {
            "daily": {
                "pips": 0.0,
                "jpy": 0.0,
                "trades": 0,
                "wins": 0,
                "losses": 0,
            },
            "weekly": {
                "pips": 0.0,
                "jpy": 0.0,
                "trades": 0,
                "wins": 0,
                "losses": 0,
            },
            "total": {
                "pips": 0.0,
                "jpy": 0.0,
                "trades": 0,
                "wins": 0,
                "losses": 0,
            },
        }
        latest_close: datetime | None = None

        rows = self.con.execute(
            "SELECT pl_pips, realized_pl, close_time FROM trades WHERE close_time IS NOT NULL"
        ).fetchall()
        for row in rows:
            try:
                close_dt = _parse_timestamp(row["close_time"])
            except Exception:
                continue
            if latest_close is None or close_dt > latest_close:
                latest_close = close_dt
            pl_pips = float(row["pl_pips"] or 0.0)
            pl_jpy = float(row["realized_pl"] or 0.0)

            def _apply(bucket: dict) -> None:
                bucket["pips"] += pl_pips
                bucket["jpy"] += pl_jpy
                bucket["trades"] += 1
                if pl_pips > 0:
                    bucket["wins"] += 1
                elif pl_pips < 0:
                    bucket["losses"] += 1

            _apply(buckets["total"])
            if close_dt >= week_start:
                _apply(buckets["weekly"])
            if close_dt >= today_start:
                _apply(buckets["daily"])

        def _finalise(data: dict) -> dict:
            trades = data["trades"]
            win_rate = (data["wins"] / trades) if trades else 0.0
            return {
                "pips": round(data["pips"], 2),
                "jpy": round(data["jpy"], 2),
                "trades": trades,
                "wins": data["wins"],
                "losses": data["losses"],
                "win_rate": win_rate,
            }

        return {
            "daily": _finalise(buckets["daily"]),
            "weekly": _finalise(buckets["weekly"]),
            "total": _finalise(buckets["total"]),
            "last_trade_at": latest_close.isoformat() if latest_close else None,
        }

    def fetch_recent_trades(self, limit: int = 50) -> list[dict]:
        """UI 表示用に最新のトレードを取得"""
        cursor = self.con.execute(
            """
            SELECT ticket_id, pocket, instrument, units, closed_units, entry_price, close_price,
                   fill_price, pl_pips, realized_pl, commission, financing,
                   entry_time, close_time, close_reason,
                   state, updated_at
            FROM trades
            ORDER BY datetime(updated_at) DESC
            LIMIT ?
            """,
            (limit,),
        )
        rows = cursor.fetchall()
        return [
            {
                "ticket_id": row["ticket_id"],
                "pocket": row["pocket"],
                "instrument": row["instrument"],
                "units": row["units"],
                "closed_units": row["closed_units"],
                "entry_price": row["entry_price"],
                "close_price": row["close_price"],
                "fill_price": row["fill_price"],
                "pl_pips": row["pl_pips"],
                "realized_pl": row["realized_pl"],
                "commission": row["commission"],
                "financing": row["financing"],
                "entry_time": row["entry_time"],
                "close_time": row["close_time"],
                "close_reason": row["close_reason"],
                "state": row["state"],
                "updated_at": row["updated_at"],
            }
            for row in rows
        ]<|MERGE_RESOLUTION|>--- conflicted
+++ resolved
@@ -8,15 +8,11 @@
 import sqlite3
 import pathlib
 from datetime import datetime, timezone, timedelta
-<<<<<<< HEAD
-from typing import Dict
-=======
 from typing import Dict, Tuple
 
 import requests
 from requests.adapters import HTTPAdapter
 from urllib3.util.retry import Retry
->>>>>>> 91a5739f
 from utils.secrets import get_secret
 
 # --- config ---
@@ -364,22 +360,12 @@
         """tradeIDを使ってOANDAから取引詳細を取得する"""
         url = f"{REST_HOST}/v3/accounts/{ACCOUNT}/trades/{trade_id}"
         try:
-<<<<<<< HEAD
-            r = requests.get(url, headers=HEADERS, timeout=5)
-            r.raise_for_status()
-            trade = r.json().get("trade", {})
-
-            pocket_tag = trade.get("clientExtensions", {}).get("tag", "pocket=unknown")
-            pocket_raw = pocket_tag.split("=")[1] if "=" in pocket_tag else "unknown"
-            pocket = self._normalize_pocket(pocket_raw)
-=======
             payload = self._request_json(url) or {}
             trade = payload.get("trade", {})
             client_ext = trade.get("clientExtensions", {}) or {}
             pocket_tag = client_ext.get("tag", "pocket=unknown")
             pocket = pocket_tag.split("=")[1] if "=" in pocket_tag else "unknown"
             client_id = client_ext.get("id")
->>>>>>> 91a5739f
 
             details = {
                 "entry_price": float(trade.get("price", 0.0)),
@@ -493,14 +479,10 @@
             "entry_price": float(row["executed_price"] or 0.0),
             "entry_time": entry_time,
             "units": int(row["units"] or 0),
-<<<<<<< HEAD
-            "pocket": self._normalize_pocket(row["pocket"]),
-=======
             "pocket": row["pocket"] or "unknown",
             "client_order_id": client_id,
             "strategy_tag": strategy_tag,
             "entry_thesis": thesis_obj,
->>>>>>> 91a5739f
         }
 
     def _resolve_entry_meta(self, trade_id: str) -> dict | None:
@@ -771,16 +753,9 @@
 
         pockets: dict[str, dict] = {}
         net_units = 0
-<<<<<<< HEAD
-        client_ids: list[str] = []
-        agent_pockets = {"macro", "micro", "scalp", "scalp_fast"}
-        agent_client_prefixes = ("qr-", "qr-fast-")
-
-=======
         manual_trades = 0
         manual_units = 0
         manual_unrealized = 0.0
->>>>>>> 91a5739f
         for tr in trades:
             client_ext = tr.get("clientExtensions", {}) or {}
             client_id_raw = client_ext.get("id")
@@ -804,16 +779,6 @@
                 candidate = tag.split("=", 1)[1]
                 pocket = candidate if candidate in agent_pockets else "manual"
             else:
-<<<<<<< HEAD
-                pocket = "manual"
-
-            # Canonicalize: treat unknown/empty as manual per policy
-            pocket = self._normalize_pocket(pocket)
-
-            units = int(tr.get("currentUnits", 0))
-            if units == 0:
-                continue
-=======
                 trade_id = tr.get("id") or tr.get("tradeID")
                 pocket = self._pocket_cache.get(str(trade_id), _MANUAL_POCKET_NAME)
             if pocket not in _KNOWN_POCKETS:
@@ -823,7 +788,6 @@
                 continue
             trade_id_raw = tr.get("id") or tr.get("tradeID")
             trade_id = str(trade_id_raw)
->>>>>>> 91a5739f
             price = float(tr.get("price", 0.0))
             open_time_raw = tr.get("openTime")
             open_time_iso: str | None = None
@@ -857,22 +821,6 @@
             abs_units = abs(units)
             pip_value = abs_units * 0.01
             unrealized_pl_pips = unrealized_pl / pip_value if pip_value else 0.0
-<<<<<<< HEAD
-            info["open_trades"].append(
-                {
-                    "trade_id": str(trade_id),
-                    "units": units,
-                    "price": price,
-                    "client_id": client_ext.get("id"),
-                    "side": "long" if units > 0 else "short",
-                    "unrealized_pl": unrealized_pl,
-                    "unrealized_pl_pips": unrealized_pl_pips,
-                    "open_time": open_time_iso or open_time_raw,
-                }
-            )
-            if client_ext.get("id"):
-                client_ids.append(client_ext.get("id"))
-=======
             trade_entry = {
                 "trade_id": trade_id,
                 "units": units,
@@ -897,7 +845,6 @@
                 if strategy_tag:
                     trade_entry["strategy_tag"] = strategy_tag
             info["open_trades"].append(trade_entry)
->>>>>>> 91a5739f
             prev_total_units = info["units"]
             new_total_units = prev_total_units + units
             if new_total_units != 0:
