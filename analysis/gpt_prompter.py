--- conflicted
+++ resolved
@@ -92,17 +92,6 @@
     )
 
     system_content = (
-<<<<<<< HEAD
-        "You are an FX trading assistant for USD/JPY. Respond only with JSON "
-        "containing keys focus_tag, weight_macro, weight_scalp, ranked_strategies. "
-        "focus_tag must be one of [micro, macro, hybrid, event]. "
-        "weight_macro and weight_scalp are floats in [0,1] and must sum to at most 1. "
-        "ranked_strategies is an array ordered by priority, using only "
-        "[TrendMA, H1Momentum, Donchian55, BB_RSI, BB_RSI_Fast, NewsSpikeReversal, "
-        "M1Scalper, RangeFader, PulseBreak, MomentumPulse, VolCompressionBreak, MicroVWAPRevert, "
-        "MomentumBurst, TrendMomentumMicro, MicroMomentumStack, MicroPullbackEMA, MicroRangeBreak, "
-        "MicroLevelReactor]."
-=======
         "You are an FX trading assistant for USD/JPY. Respond only with a JSON "
         "object that contains the keys 'focus_tag', 'weight_macro', and "
         "'ranked_strategies'. "
@@ -115,7 +104,6 @@
         "'TrendMomentumMicro', 'MicroMomentumStack', 'MicroPullbackEMA', "
         "'MicroRangeBreak', 'MicroLevelReactor'] ordered from highest to lowest priority. "
         "Never invent other strategy names."
->>>>>>> 91a5739f
     )
 
     messages = [
