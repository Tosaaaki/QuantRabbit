--- conflicted
+++ resolved
@@ -57,13 +57,7 @@
     "M1Scalper",
     "RangeFader",
     "PulseBreak",
-<<<<<<< HEAD
-    "MomentumPulse",
-    "VolCompressionBreak",
-    "MicroVWAPRevert",
-=======
     "ImpulseRetrace",
->>>>>>> 91a5739f
     "MomentumBurst",
     "TrendMomentumMicro",
     "MicroMomentumStack",
@@ -135,8 +129,19 @@
 class GPTTimeout(Exception): ...
 
 
-<<<<<<< HEAD
-_FENCE_PREFIX_RE = re.compile(r"^```[a-zA-Z0-9_-]*\s*")
+async def call_openai(payload: Dict) -> Dict:
+    """非同期で GPT を呼ぶ → dict を返す（フォールバック不要値は None）"""
+    if _LLM_MODE in _DUMMY_MODES:
+        logger.info("[GPT] dummy mode active (LLM_MODE=%s)", _LLM_MODE or "dummy")
+        decision = heuristic_decision(
+            payload, _LAST_DECISION_DATA or _FALLBACK_DECISION
+        )
+        decision["reason"] = "dummy_mode"
+        return decision
+
+    # コストガード
+    if not add_tokens(0, MAX_TOKENS_MONTH):
+        raise RuntimeError("GPT token limit exceeded")
 
 
 def _normalize_json_content(raw: str) -> str:
@@ -148,6 +153,19 @@
             text = text[: -3]
     return text.strip()
 
+    if is_gpt5:
+        inputs = [{"role": msg["role"], "content": msg["content"]} for msg in msgs]
+        try:
+            client = _get_openai_client()
+            resp = await client.responses.create(
+                model=MODEL,
+                input=inputs,
+                reasoning={"effort": "low"},
+                max_output_tokens=_GPT5_MAX_OUTPUT_TOKENS,
+                timeout=15,
+            )
+        except Exception as exc:
+            raise GPTTimeout(str(exc)) from exc
 
 def _extract_json_object(text: str) -> Optional[str]:
     start = text.find("{")
@@ -199,55 +217,6 @@
         extra_tags={"tier": tier, "model": model},
     ) as tracker:
         timeout = _MODEL_TIMEOUT_SECONDS.get(model, 15)
-=======
-async def call_openai(payload: Dict) -> Dict:
-    """非同期で GPT を呼ぶ → dict を返す（フォールバック不要値は None）"""
-    if _LLM_MODE in _DUMMY_MODES:
-        logger.info("[GPT] dummy mode active (LLM_MODE=%s)", _LLM_MODE or "dummy")
-        decision = heuristic_decision(
-            payload, _LAST_DECISION_DATA or _FALLBACK_DECISION
-        )
-        decision["reason"] = "dummy_mode"
-        return decision
-
-    # コストガード
-    if not add_tokens(0, MAX_TOKENS_MONTH):
-        raise RuntimeError("GPT token limit exceeded")
-
-    msgs = build_messages(payload)
-
-    is_gpt5 = "gpt-5" in MODEL
-
-    if is_gpt5:
-        inputs = [{"role": msg["role"], "content": msg["content"]} for msg in msgs]
-        try:
-            client = _get_openai_client()
-            resp = await client.responses.create(
-                model=MODEL,
-                input=inputs,
-                reasoning={"effort": "low"},
-                max_output_tokens=_GPT5_MAX_OUTPUT_TOKENS,
-                timeout=15,
-            )
-        except Exception as exc:
-            raise GPTTimeout(str(exc)) from exc
-
-        usage = getattr(resp, "usage", None)
-        usage_in = getattr(usage, "input_tokens", 0) if usage else 0
-        usage_out = getattr(usage, "output_tokens", 0) if usage else 0
-        add_tokens(usage_in + usage_out, MAX_TOKENS_MONTH)
-
-        content_parts: list[str] = []
-        for item in resp.output or []:
-            if getattr(item, "type", "") != "message":
-                continue
-            for block in getattr(item, "content", []) or []:
-                text = getattr(block, "text", None)
-                if text:
-                    content_parts.append(text)
-        content = "".join(content_parts).strip()
-    else:
->>>>>>> 91a5739f
         base_kwargs = {
             "model": model,
             "messages": messages,
