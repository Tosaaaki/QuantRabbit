#!/usr/bin/env bash
<<<<<<< HEAD
set -euo pipefail

# Backward-compatible wrapper for legacy deploy_to_vm.sh
# Forwards to scripts/vm.sh deploy with equivalent flags.

HERE="$(cd "$(dirname "$0")" && pwd)"
VM_SH="$HERE/vm.sh"
[ -x "$VM_SH" ] || { echo "vm.sh not found at $VM_SH" >&2; exit 1; }

PROJECT=""; ZONE=""; INSTANCE=""; ACCOUNT=""; KEYFILE=""; USE_IAP=""; REMOTE_DIR="";
BRANCH=""; INSTALL=""; SERVICE="";

usage() {
  cat <<USAGE
Usage: $(basename "$0") [options]
  -p <PROJECT>       GCP project
  -z <ZONE>          GCE zone
  -m <INSTANCE>      VM instance
  -A <ACCOUNT>       gcloud account (optional)
  -k <KEYFILE>       SSH key file (optional)
  -t                 Use IAP tunnel
  -d <REMOTE_DIR>    Remote repo dir (default: ~/QuantRabbit)
  -b <BRANCH>        Branch to deploy (default: current local branch)
  -i                 Install requirements in remote .venv
  -s <SERVICE>       systemd service to restart (e.g., quantrabbit.service)
USAGE
}

while getopts ":p:z:m:A:k:td:b:is:" opt; do
=======
# Deploy helper: Local git push -> VM git pull -> service restart
#
# Usage:
#   scripts/deploy_to_vm.sh [-b BRANCH] [-i] [-p PROJECT] [-z ZONE] [-m INSTANCE] [-d REPO_DIR] [-s SERVICE] \
#                           [-k SSH_KEYFILE] [-t] [-K SA_KEYFILE] [-A SA_ACCOUNT]
#
# Options:
#   -b BRANCH    Git branch to deploy (default: current branch)
#   -i           Install/upgrade requirements in the VM venv
#   -p PROJECT   GCP project (default: gcloud config get-value project)
#   -z ZONE      GCE zone (default: asia-northeast1-a)
#   -m INSTANCE  VM instance name (default: fx-trader-vm)
#   -d REPO_DIR  Repo path on VM (default: /home/tossaki/QuantRabbit)
#   -s SERVICE   systemd service name (default: quantrabbit.service)
#   -k SSH_KEYFILE  SSH private key for OS Login (optional)
#   -t           Use IAP tunnel
#   -K SA_KEYFILE Service Account JSON key; auto-activate if no active account
#   -A SA_ACCOUNT Service Account email to impersonate for gcloud commands
#
# Requirements:
#   - gcloud CLI logged in and able to SSH to the VM (OS Login or SSH keys)
#   - VM repo remote 'origin' is reachable (public GitHub OK)

set -euo pipefail

# Ensure gcloud is reachable even in non-interactive shells
if ! command -v gcloud >/dev/null 2>&1; then
  SDK_BIN="$HOME/google-cloud-sdk/bin"
  if [[ -d "$SDK_BIN" ]]; then
    export PATH="$SDK_BIN:$PATH"
  fi
fi

# Preflight: ensure gcloud exists with basic config
if ! command -v gcloud >/dev/null 2>&1; then
  echo "[deploy] gcloud が見つかりません。まず 'scripts/install_gcloud.sh' を実行してください。" >&2
  exit 2
fi

BRANCH=""
INSTALL_DEPS=0
PROJECT="$(gcloud config get-value project 2>/dev/null || echo "")"
ZONE="asia-northeast1-a"
INSTANCE="fx-trader-vm"
REPO_DIR="/home/tossaki/QuantRabbit"
SERVICE="quantrabbit.service"

USE_IAP=0
SSH_KEYFILE=""
SA_KEYFILE=""
SA_IMPERSONATE=""
while getopts ":b:ip:z:m:d:s:k:tK:A:" opt; do
>>>>>>> 91a5739f
  case "$opt" in
    p) PROJECT="$OPTARG" ;;
    z) ZONE="$OPTARG" ;;
    m) INSTANCE="$OPTARG" ;;
    A) ACCOUNT="$OPTARG" ;;
    k) KEYFILE="$OPTARG" ;;
    t) USE_IAP=1 ;;
<<<<<<< HEAD
    d) REMOTE_DIR="$OPTARG" ;;
    b) BRANCH="$OPTARG" ;;
    i) INSTALL=1 ;;
    s) SERVICE="$OPTARG" ;;
    :) echo "Option -$OPTARG requires an argument" >&2; usage; exit 2 ;;
    \?) echo "Unknown option: -$OPTARG" >&2; usage; exit 2 ;;
  esac
done

FLAGS=( -p "${PROJECT}" -z "${ZONE}" -m "${INSTANCE}" )
[[ -n "$ACCOUNT" ]] && FLAGS+=( -A "$ACCOUNT" )
[[ -n "$KEYFILE" ]] && FLAGS+=( -k "$KEYFILE" )
[[ -n "$USE_IAP" ]] && FLAGS+=( -t )
[[ -n "$REMOTE_DIR" ]] && FLAGS+=( -d "$REMOTE_DIR" )
=======
    K) SA_KEYFILE="$OPTARG" ;;
    A) SA_IMPERSONATE="$OPTARG" ;;
    *) echo "Usage: $0 [-b BRANCH] [-i] [-p PROJECT] [-z ZONE] [-m INSTANCE] [-d REPO_DIR] [-s SERVICE]" >&2; exit 2 ;;
  esac
done

if [[ -z "$BRANCH" ]]; then
  BRANCH="$(git rev-parse --abbrev-ref HEAD 2>/dev/null || echo main)"
fi

if [[ -z "$PROJECT" ]]; then
  echo "[deploy] GCP project is not set. Use -p or 'gcloud config set project ...'" >&2
  exit 2
fi

# If no active account and SA keyfile provided, activate
ACTIVE_ACCOUNT=$(gcloud auth list --filter=status:ACTIVE --format='value(account)' || true)
if [[ -z "$ACTIVE_ACCOUNT" && -n "$SA_KEYFILE" ]]; then
  echo "[deploy] No active account; activating service account from key: $SA_KEYFILE"
  gcloud auth activate-service-account --key-file "$SA_KEYFILE"
fi

# gcloud common args (impersonation)
GCLOUD_ARGS=()
if [[ -n "$SA_IMPERSONATE" ]]; then
  GCLOUD_ARGS+=("--impersonate-service-account=$SA_IMPERSONATE")
fi

# Run doctor for early failure (non-destructive, no SSH attempt here)
if [[ -x scripts/gcloud_doctor.sh ]]; then
  scripts/gcloud_doctor.sh -p "$PROJECT" -z "$ZONE" -m "$INSTANCE" ${SA_KEYFILE:+-K "$SA_KEYFILE"} ${SA_IMPERSONATE:+-A "$SA_IMPERSONATE"} || {
    echo "[deploy] gcloud preflight failed. See messages above." >&2
    exit 2
  }
fi

echo "[deploy] Project=$PROJECT Zone=$ZONE Instance=$INSTANCE Branch=$BRANCH"
echo "[deploy] Pushing local branch to origin..."

# Ensure there is a remote
if ! git remote get-url origin >/dev/null 2>&1; then
  echo "[deploy] No 'origin' remote configured in this repo." >&2
  exit 2
fi

# Push current commits
git push origin "$BRANCH"

echo "[deploy] Connecting to VM and updating repo..."

# derive repository owner from REPO_DIR (e.g. /home/<owner>/QuantRabbit)
REPO_OWNER="$(basename "$(dirname "$REPO_DIR")")"

ssh_args=("--project" "$PROJECT" "--zone" "$ZONE")
if [[ ${#GCLOUD_ARGS[@]} -gt 0 ]]; then
  ssh_args+=("${GCLOUD_ARGS[@]}")
fi
if [[ -n "$SSH_KEYFILE" ]]; then
  ssh_args+=("--ssh-key-file" "$SSH_KEYFILE")
fi
if [[ $USE_IAP -eq 1 ]]; then
  ssh_args+=("--tunnel-through-iap")
fi

# 1) Update repo
gcloud compute ssh "$INSTANCE" "${ssh_args[@]}" \
  --command "sudo -u '$REPO_OWNER' -H bash -lc 'cd \"$REPO_DIR\" && echo \"[vm] PWD: \$(pwd)\" && git fetch --all --prune && git checkout -B \"$BRANCH\" \"origin/$BRANCH\"'"

# 2) Install deps (optional)
if [[ $INSTALL_DEPS -eq 1 ]]; then
  gcloud compute ssh "$INSTANCE" "${ssh_args[@]}" \
    --command "sudo -u '$REPO_OWNER' -H bash -lc 'cd \"$REPO_DIR\" && if [ -f .venv/bin/activate ]; then . .venv/bin/activate; pip install -U pip && pip install -r requirements.txt; else echo \"[vm] venv not found, skipping pip install\"; fi'"
fi
>>>>>>> 91a5739f

DEPLOY_ARGS=( deploy )
[[ -n "$BRANCH" ]] && DEPLOY_ARGS+=( -b "$BRANCH" )
[[ -n "$INSTALL" ]] && DEPLOY_ARGS+=( -i )
[[ -n "$SERVICE" ]] && DEPLOY_ARGS+=( --restart "$SERVICE" )

exec "$VM_SH" "${FLAGS[@]}" "${DEPLOY_ARGS[@]}"
<|MERGE_RESOLUTION|>--- conflicted
+++ resolved
@@ -1,35 +1,4 @@
 #!/usr/bin/env bash
-<<<<<<< HEAD
-set -euo pipefail
-
-# Backward-compatible wrapper for legacy deploy_to_vm.sh
-# Forwards to scripts/vm.sh deploy with equivalent flags.
-
-HERE="$(cd "$(dirname "$0")" && pwd)"
-VM_SH="$HERE/vm.sh"
-[ -x "$VM_SH" ] || { echo "vm.sh not found at $VM_SH" >&2; exit 1; }
-
-PROJECT=""; ZONE=""; INSTANCE=""; ACCOUNT=""; KEYFILE=""; USE_IAP=""; REMOTE_DIR="";
-BRANCH=""; INSTALL=""; SERVICE="";
-
-usage() {
-  cat <<USAGE
-Usage: $(basename "$0") [options]
-  -p <PROJECT>       GCP project
-  -z <ZONE>          GCE zone
-  -m <INSTANCE>      VM instance
-  -A <ACCOUNT>       gcloud account (optional)
-  -k <KEYFILE>       SSH key file (optional)
-  -t                 Use IAP tunnel
-  -d <REMOTE_DIR>    Remote repo dir (default: ~/QuantRabbit)
-  -b <BRANCH>        Branch to deploy (default: current local branch)
-  -i                 Install requirements in remote .venv
-  -s <SERVICE>       systemd service to restart (e.g., quantrabbit.service)
-USAGE
-}
-
-while getopts ":p:z:m:A:k:td:b:is:" opt; do
-=======
 # Deploy helper: Local git push -> VM git pull -> service restart
 #
 # Usage:
@@ -82,7 +51,6 @@
 SA_KEYFILE=""
 SA_IMPERSONATE=""
 while getopts ":b:ip:z:m:d:s:k:tK:A:" opt; do
->>>>>>> 91a5739f
   case "$opt" in
     p) PROJECT="$OPTARG" ;;
     z) ZONE="$OPTARG" ;;
@@ -90,13 +58,9 @@
     A) ACCOUNT="$OPTARG" ;;
     k) KEYFILE="$OPTARG" ;;
     t) USE_IAP=1 ;;
-<<<<<<< HEAD
-    d) REMOTE_DIR="$OPTARG" ;;
-    b) BRANCH="$OPTARG" ;;
-    i) INSTALL=1 ;;
-    s) SERVICE="$OPTARG" ;;
-    :) echo "Option -$OPTARG requires an argument" >&2; usage; exit 2 ;;
-    \?) echo "Unknown option: -$OPTARG" >&2; usage; exit 2 ;;
+    K) SA_KEYFILE="$OPTARG" ;;
+    A) SA_IMPERSONATE="$OPTARG" ;;
+    *) echo "Usage: $0 [-b BRANCH] [-i] [-p PROJECT] [-z ZONE] [-m INSTANCE] [-d REPO_DIR] [-s SERVICE]" >&2; exit 2 ;;
   esac
 done
 
@@ -105,21 +69,11 @@
 [[ -n "$KEYFILE" ]] && FLAGS+=( -k "$KEYFILE" )
 [[ -n "$USE_IAP" ]] && FLAGS+=( -t )
 [[ -n "$REMOTE_DIR" ]] && FLAGS+=( -d "$REMOTE_DIR" )
-=======
-    K) SA_KEYFILE="$OPTARG" ;;
-    A) SA_IMPERSONATE="$OPTARG" ;;
-    *) echo "Usage: $0 [-b BRANCH] [-i] [-p PROJECT] [-z ZONE] [-m INSTANCE] [-d REPO_DIR] [-s SERVICE]" >&2; exit 2 ;;
-  esac
-done
 
-if [[ -z "$BRANCH" ]]; then
-  BRANCH="$(git rev-parse --abbrev-ref HEAD 2>/dev/null || echo main)"
-fi
-
-if [[ -z "$PROJECT" ]]; then
-  echo "[deploy] GCP project is not set. Use -p or 'gcloud config set project ...'" >&2
-  exit 2
-fi
+DEPLOY_ARGS=( deploy )
+[[ -n "$BRANCH" ]] && DEPLOY_ARGS+=( -b "$BRANCH" )
+[[ -n "$INSTALL" ]] && DEPLOY_ARGS+=( -i )
+[[ -n "$SERVICE" ]] && DEPLOY_ARGS+=( --restart "$SERVICE" )
 
 # If no active account and SA keyfile provided, activate
 ACTIVE_ACCOUNT=$(gcloud auth list --filter=status:ACTIVE --format='value(account)' || true)
@@ -179,11 +133,10 @@
   gcloud compute ssh "$INSTANCE" "${ssh_args[@]}" \
     --command "sudo -u '$REPO_OWNER' -H bash -lc 'cd \"$REPO_DIR\" && if [ -f .venv/bin/activate ]; then . .venv/bin/activate; pip install -U pip && pip install -r requirements.txt; else echo \"[vm] venv not found, skipping pip install\"; fi'"
 fi
->>>>>>> 91a5739f
 
-DEPLOY_ARGS=( deploy )
-[[ -n "$BRANCH" ]] && DEPLOY_ARGS+=( -b "$BRANCH" )
-[[ -n "$INSTALL" ]] && DEPLOY_ARGS+=( -i )
-[[ -n "$SERVICE" ]] && DEPLOY_ARGS+=( --restart "$SERVICE" )
+# 3) Restart service
+gcloud compute ssh "$INSTANCE" "${ssh_args[@]}" \
+  --command "sudo systemctl restart '$SERVICE' && sleep 2 && systemctl is-active '$SERVICE' && echo '[vm] service restarted OK'"
 
-exec "$VM_SH" "${FLAGS[@]}" "${DEPLOY_ARGS[@]}"
+echo "[deploy] Done. Tail logs with:"
+echo "  gcloud compute ssh $INSTANCE --project $PROJECT --zone $ZONE --command 'journalctl -u $SERVICE -f'"