--- conflicted
+++ resolved
@@ -1,14 +1,3 @@
-<<<<<<< HEAD
-# Local environment variables
-config/env.toml
-config/env.toml.terraform/
-tmp_*.txt
-.ruff_cache/
-.DS_Store
-__pycache__/
-*.pyc
-.terraform
-=======
 # Byte-compiled / optimized / DLL files
 __pycache__/
 *.pyc
@@ -40,5 +29,4 @@
 *.tfstate.backup
 
 # Local secrets
-config/env.toml
->>>>>>> 89943382
+config/env.toml