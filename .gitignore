# Byte-compiled / optimized / DLL files
__pycache__/
*.pyc
*.pyd
*.pyo
*.log

# Virtual environment
.venv/

# Editor directories and files
.vscode/
.idea/

# OS generated files
.DS_Store
Thumbs.db

# Logs
logs/

# Docker
*.dockerignore

# Terraform
.terraform/
*.tfplan
*.tfstate
*.tfstate.backup

# Local secrets
config/env.toml
*.sa.json
*sa-key*.json
*service-account*.json
ui-dashboard-sa.json

<<<<<<< HEAD
# Runtime caches & local artifacts
.cache/
tmp/
remote_logs/
remote_logs_vm/
scripts/vm.env
=======
# Local caches / artifacts
.cache/
.gcloud/
remote_logs_vm/
remote_logs/
remote_logs_current/
remote_logs_long/
remote_tmp/
tmp/
summaries/
.google-cloud-sdk/
trades*.db
config/env.local.toml

# Ad-hoc local artifacts
pipeline.log
tick_sample.json

# Accidental local files (avoid committing secrets or placeholders)
$HOME/
$KEY
$KEY.pub
=
>>>>>>> 91a5739f
<|MERGE_RESOLUTION|>--- conflicted
+++ resolved
@@ -35,14 +35,6 @@
 *service-account*.json
 ui-dashboard-sa.json
 
-<<<<<<< HEAD
-# Runtime caches & local artifacts
-.cache/
-tmp/
-remote_logs/
-remote_logs_vm/
-scripts/vm.env
-=======
 # Local caches / artifacts
 .cache/
 .gcloud/
@@ -65,5 +57,4 @@
 $HOME/
 $KEY
 $KEY.pub
-=
->>>>>>> 91a5739f
+=