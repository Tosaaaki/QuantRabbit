from __future__ import annotations
from typing import Dict


class NewsSpikeReversal:
    name = "NewsSpikeReversal"
    pocket = "micro"
    profile = "micro_news_reversal"

    _MIN_SHOCK = 1.4
    _TREND_ADX_GUARD = 28.0
    _MA_OFFSET_PIPS = 0.02  # ≒2pips

    @staticmethod
    def _float(value, default=0.0) -> float:
        try:
            return float(value)
        except (TypeError, ValueError):
            return default

    @staticmethod
    def _targets(atr_pips: float, spread_pips: float) -> tuple[float, float]:
        atr_pips = max(6.0, atr_pips)
        sl = max(12.0, atr_pips * 1.6, spread_pips * 2.8 + 8.0)
        tp = max(sl * 1.45, sl + atr_pips * 0.9) + spread_pips * 0.8
        return round(sl, 2), round(tp, 2)

    @staticmethod
    def check(fac: Dict, news_short: list[Dict]) -> Dict | None:
        if not news_short:
            return None
        latest_news = news_short[0]
        news_sentiment = NewsSpikeReversal._float(latest_news.get("sentiment"), 0.0)

        close_price = fac.get("close")
        open_price = fac.get("open")
        if close_price is None or open_price is None:
            return None

        atr_pips = NewsSpikeReversal._float(
            fac.get("atr_pips"), NewsSpikeReversal._float(fac.get("atr"), 0.02) * 100
        )
        ema20 = fac.get("ema20") or fac.get("ma20")
        adx = NewsSpikeReversal._float(fac.get("adx"), 0.0)
        spread_pips = NewsSpikeReversal._float(fac.get("spread_pips"), 0.0)

        price_change = NewsSpikeReversal._float(close_price) - NewsSpikeReversal._float(open_price)
        atr_base = max(0.01, NewsSpikeReversal._float(fac.get("atr"), 0.02))
        shock = abs(price_change) / atr_base
        if shock < NewsSpikeReversal._MIN_SHOCK or abs(news_sentiment) < 0.5:
            return None

        ema_guard = ema20 is not None and (
            (news_sentiment > 0 and close_price > ema20 + NewsSpikeReversal._MA_OFFSET_PIPS)
            or (news_sentiment < 0 and close_price < ema20 - NewsSpikeReversal._MA_OFFSET_PIPS)
        )
        strong_trend = adx >= NewsSpikeReversal._TREND_ADX_GUARD
        if strong_trend and (price_change * news_sentiment) > 0:
            return None
        if ema_guard:
            return None

        sl_pips, tp_pips = NewsSpikeReversal._targets(atr_pips, spread_pips)
        confidence = int(
            max(
                40.0,
                min(
                    95.0,
                    52.0
                    + (shock - NewsSpikeReversal._MIN_SHOCK) * 12.0
                    + abs(news_sentiment) * 12.0
                    - (5.0 if strong_trend else 0.0),
                ),
            )
        )
        tag_suffix = "neg" if news_sentiment < 0 else "pos"

        if news_sentiment > 0 and price_change > 0.0:
            min_hold = NewsSpikeReversal._min_hold_seconds(tp_pips)
            loss_guard = round(max(2.5, min(sl_pips * 0.7, tp_pips * 0.5)), 2)
            return {
                "action": "OPEN_SHORT",
<<<<<<< HEAD
                "sl_pips": 18,
                "tp_pips": 6,
=======
                "sl_pips": sl_pips,
                "tp_pips": tp_pips,
>>>>>>> 91a5739f
                "confidence": confidence,
                "profile": NewsSpikeReversal.profile,
                "target_tp_pips": tp_pips,
                "loss_guard_pips": loss_guard,
                "min_hold_sec": min_hold,
                "tag": f"{NewsSpikeReversal.name}-fade-{tag_suffix}",
            }
        if news_sentiment < 0 and price_change < 0.0:
            min_hold = NewsSpikeReversal._min_hold_seconds(tp_pips)
            loss_guard = round(max(2.5, min(sl_pips * 0.7, tp_pips * 0.5)), 2)
            return {
                "action": "OPEN_LONG",
<<<<<<< HEAD
                "sl_pips": 18,
                "tp_pips": 6,
=======
                "sl_pips": sl_pips,
                "tp_pips": tp_pips,
>>>>>>> 91a5739f
                "confidence": confidence,
                "profile": NewsSpikeReversal.profile,
                "target_tp_pips": tp_pips,
                "loss_guard_pips": loss_guard,
                "min_hold_sec": min_hold,
                "tag": f"{NewsSpikeReversal.name}-fade-{tag_suffix}",
            }
        return None

    @staticmethod
    def _min_hold_seconds(tp_pips: float) -> float:
        return round(max(60.0, min(300.0, tp_pips * 35.0)), 1)<|MERGE_RESOLUTION|>--- conflicted
+++ resolved
@@ -80,13 +80,8 @@
             loss_guard = round(max(2.5, min(sl_pips * 0.7, tp_pips * 0.5)), 2)
             return {
                 "action": "OPEN_SHORT",
-<<<<<<< HEAD
-                "sl_pips": 18,
-                "tp_pips": 6,
-=======
                 "sl_pips": sl_pips,
                 "tp_pips": tp_pips,
->>>>>>> 91a5739f
                 "confidence": confidence,
                 "profile": NewsSpikeReversal.profile,
                 "target_tp_pips": tp_pips,
@@ -99,13 +94,8 @@
             loss_guard = round(max(2.5, min(sl_pips * 0.7, tp_pips * 0.5)), 2)
             return {
                 "action": "OPEN_LONG",
-<<<<<<< HEAD
-                "sl_pips": 18,
-                "tp_pips": 6,
-=======
                 "sl_pips": sl_pips,
                 "tp_pips": tp_pips,
->>>>>>> 91a5739f
                 "confidence": confidence,
                 "profile": NewsSpikeReversal.profile,
                 "target_tp_pips": tp_pips,
